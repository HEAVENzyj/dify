--- conflicted
+++ resolved
@@ -108,68 +108,8 @@
         # Initialize subsystems
         self._initialize_subsystems()
 
-<<<<<<< HEAD
-            # run graph
-            generator = stream_processor.process(
-                self._run(start_node_id=self.graph.root_node_id, handle_exceptions=handle_exceptions)
-            )
-            for item in generator:
-                try:
-                    yield item
-                    if isinstance(item, NodeRunFailedEvent):
-                        yield GraphRunFailedEvent(
-                            error=item.route_node_state.failed_reason or "Unknown error.",
-                            exceptions_count=len(handle_exceptions),
-                        )
-                        return
-                    elif isinstance(item, NodeRunSucceededEvent):
-                        if item.node_type in (NodeType.END, NodeType.KNOWLEDGE_INDEX):
-                            self.graph_runtime_state.outputs = (
-                                dict(item.route_node_state.node_run_result.outputs)
-                                if item.route_node_state.node_run_result
-                                and item.route_node_state.node_run_result.outputs
-                                else {}
-                            )
-                        elif item.node_type == NodeType.ANSWER:
-                            if "answer" not in self.graph_runtime_state.outputs:
-                                self.graph_runtime_state.outputs["answer"] = ""
-
-                            self.graph_runtime_state.outputs["answer"] += "\n" + (
-                                item.route_node_state.node_run_result.outputs.get("answer", "")
-                                if item.route_node_state.node_run_result
-                                and item.route_node_state.node_run_result.outputs
-                                else ""
-                            )
-
-                            self.graph_runtime_state.outputs["answer"] = self.graph_runtime_state.outputs[
-                                "answer"
-                            ].strip()
-                except Exception as e:
-                    logger.exception("Graph run failed")
-                    yield GraphRunFailedEvent(error=str(e), exceptions_count=len(handle_exceptions))
-                    return
-            # count exceptions to determine partial success
-            if len(handle_exceptions) > 0:
-                yield GraphRunPartialSucceededEvent(
-                    exceptions_count=len(handle_exceptions), outputs=self.graph_runtime_state.outputs
-                )
-            else:
-                # trigger graph run success event
-                yield GraphRunSucceededEvent(outputs=self.graph_runtime_state.outputs)
-            self._release_thread()
-        except GraphRunFailedError as e:
-            yield GraphRunFailedEvent(error=e.error, exceptions_count=len(handle_exceptions))
-            self._release_thread()
-            return
-        except Exception as e:
-            logger.exception("Unknown Error when graph running")
-            yield GraphRunFailedEvent(error=str(e), exceptions_count=len(handle_exceptions))
-            self._release_thread()
-            raise e
-=======
         # Layers for extensibility
         self._layers: list[Layer] = []
->>>>>>> 86e7cb71
 
         # Validate graph state consistency
         self._validate_graph_state_consistency()
@@ -347,50 +287,9 @@
                     reason=abort_reason,
                     outputs=self.graph_runtime_state.outputs,
                 )
-<<<<<<< HEAD
-                raise e
-
-            # It may not be necessary, but it is necessary. :)
-            if self.graph.node_id_config_mapping[next_node_id].get("data", {}).get("type", "").lower() in [
-                NodeType.END.value,
-                NodeType.KNOWLEDGE_INDEX.value,
-            ]:
-                break
-
-            previous_route_node_state = route_node_state
-
-            # get next node ids
-            edge_mappings = self.graph.edge_mapping.get(next_node_id)
-            if not edge_mappings:
-                break
-
-            if len(edge_mappings) == 1:
-                edge = edge_mappings[0]
-                if (
-                    previous_route_node_state.status == RouteNodeState.Status.EXCEPTION
-                    and node.error_strategy == ErrorStrategy.FAIL_BRANCH
-                    and edge.run_condition is None
-                ):
-                    break
-                if edge.run_condition:
-                    result = ConditionManager.get_condition_handler(
-                        init_params=self.init_params,
-                        graph=self.graph,
-                        run_condition=edge.run_condition,
-                    ).check(
-                        graph_runtime_state=self.graph_runtime_state,
-                        previous_route_node_state=previous_route_node_state,
-                    )
-
-                    if not result:
-                        break
-
-                next_node_id = edge.target_node_id
-=======
             elif self.graph_execution.has_error:
                 if self.graph_execution.error:
                     raise self.graph_execution.error
->>>>>>> 86e7cb71
             else:
                 yield GraphRunSucceededEvent(
                     outputs=self.graph_runtime_state.outputs,
