"""
SQLAlchemy implementation of WorkflowNodeExecutionServiceRepository.

This module provides a concrete implementation of the service repository protocol
using SQLAlchemy 2.0 style queries for WorkflowNodeExecutionModel operations.
"""

from collections.abc import Sequence
from datetime import datetime
from typing import Optional

from sqlalchemy import asc, delete, desc, select
from sqlalchemy.orm import Session, sessionmaker

from models.workflow import WorkflowNodeExecutionModel
from repositories.api_workflow_node_execution_repository import DifyAPIWorkflowNodeExecutionRepository


class DifyAPISQLAlchemyWorkflowNodeExecutionRepository(DifyAPIWorkflowNodeExecutionRepository):
    """
    SQLAlchemy implementation of DifyAPIWorkflowNodeExecutionRepository.

    This repository provides service-layer database operations for WorkflowNodeExecutionModel
    using SQLAlchemy 2.0 style queries. It implements the DifyAPIWorkflowNodeExecutionRepository
    protocol with the following features:

    - Multi-tenancy data isolation through tenant_id filtering
    - Direct database model operations without domain conversion
    - Batch processing for efficient large-scale operations
    - Optimized query patterns for common access patterns
    - Dependency injection for better testability and maintainability
    - Session management and transaction handling with proper cleanup
    - Maintenance operations for data lifecycle management
    - Thread-safe database operations using session-per-request pattern
    """

    def __init__(self, session_maker: sessionmaker[Session]):
        """
        Initialize the repository with a sessionmaker.

        Args:
            session_maker: SQLAlchemy sessionmaker for creating database sessions
        """
        self._session_maker = session_maker

    def get_node_last_execution(
        self,
        tenant_id: str,
        app_id: str,
        workflow_id: str,
        node_id: str,
    ) -> Optional[WorkflowNodeExecutionModel]:
        """
        Get the most recent execution for a specific node.

        This method replicates the query pattern from WorkflowService.get_node_last_run()
        using SQLAlchemy 2.0 style syntax.

        Args:
            tenant_id: The tenant identifier
            app_id: The application identifier
            workflow_id: The workflow identifier
            node_id: The node identifier

        Returns:
            The most recent WorkflowNodeExecutionModel for the node, or None if not found.

            The returned WorkflowNodeExecutionModel will have `offload_data` preloaded.
        """
        stmt = select(WorkflowNodeExecutionModel)
        stmt = WorkflowNodeExecutionModel.preload_offload_data(stmt)
        stmt = (
            stmt.where(
                WorkflowNodeExecutionModel.tenant_id == tenant_id,
                WorkflowNodeExecutionModel.app_id == app_id,
                WorkflowNodeExecutionModel.workflow_id == workflow_id,
                WorkflowNodeExecutionModel.node_id == node_id,
            )
            .order_by(desc(WorkflowNodeExecutionModel.created_at))
            .limit(1)
        )

        with self._session_maker() as session:
            return session.scalar(stmt)

    def get_executions_by_workflow_run(
        self,
        tenant_id: str,
        app_id: str,
        workflow_run_id: str,
    ) -> Sequence[WorkflowNodeExecutionModel]:
        """
        Get all node executions for a specific workflow run.

        This method replicates the query pattern from WorkflowRunService.get_workflow_run_node_executions()
        using SQLAlchemy 2.0 style syntax.

        Args:
            tenant_id: The tenant identifier
            app_id: The application identifier
            workflow_run_id: The workflow run identifier

        Returns:
            A sequence of WorkflowNodeExecutionModel instances ordered by index (desc)
        """
<<<<<<< HEAD
        stmt = WorkflowNodeExecutionModel.preload_offload_data(select(WorkflowNodeExecutionModel))
        stmt = stmt.where(
            WorkflowNodeExecutionModel.tenant_id == tenant_id,
            WorkflowNodeExecutionModel.app_id == app_id,
            WorkflowNodeExecutionModel.workflow_run_id == workflow_run_id,
        ).order_by(desc(WorkflowNodeExecutionModel.index))
=======
        stmt = (
            select(WorkflowNodeExecutionModel)
            .where(
                WorkflowNodeExecutionModel.tenant_id == tenant_id,
                WorkflowNodeExecutionModel.app_id == app_id,
                WorkflowNodeExecutionModel.workflow_run_id == workflow_run_id,
            )
            .order_by(asc(WorkflowNodeExecutionModel.created_at))
        )
>>>>>>> 1e9bfd88

        with self._session_maker() as session:
            return session.execute(stmt).scalars().all()

    def get_execution_by_id(
        self,
        execution_id: str,
        tenant_id: Optional[str] = None,
    ) -> Optional[WorkflowNodeExecutionModel]:
        """
        Get a workflow node execution by its ID.

        This method replicates the query pattern from WorkflowDraftVariableService
        and WorkflowService.single_step_run_workflow_node() using SQLAlchemy 2.0 style syntax.

        When `tenant_id` is None, it's the caller's responsibility to ensure proper data isolation between tenants.
        If the `execution_id` comes from untrusted sources (e.g., retrieved from an API request), the caller should
        set `tenant_id` to prevent horizontal privilege escalation.

        Args:
            execution_id: The execution identifier
            tenant_id: Optional tenant identifier for additional filtering

        Returns:
            The WorkflowNodeExecutionModel if found, or None if not found
        """
        stmt = WorkflowNodeExecutionModel.preload_offload_data(select(WorkflowNodeExecutionModel))
        stmt = stmt.where(WorkflowNodeExecutionModel.id == execution_id)

        # Add tenant filtering if provided
        if tenant_id is not None:
            stmt = stmt.where(WorkflowNodeExecutionModel.tenant_id == tenant_id)

        with self._session_maker() as session:
            return session.scalar(stmt)

    def delete_expired_executions(
        self,
        tenant_id: str,
        before_date: datetime,
        batch_size: int = 1000,
    ) -> int:
        """
        Delete workflow node executions that are older than the specified date.

        Args:
            tenant_id: The tenant identifier
            before_date: Delete executions created before this date
            batch_size: Maximum number of executions to delete in one batch

        Returns:
            The number of executions deleted
        """
        total_deleted = 0

        while True:
            with self._session_maker() as session:
                # Find executions to delete in batches
                stmt = (
                    select(WorkflowNodeExecutionModel.id)
                    .where(
                        WorkflowNodeExecutionModel.tenant_id == tenant_id,
                        WorkflowNodeExecutionModel.created_at < before_date,
                    )
                    .limit(batch_size)
                )

                execution_ids = session.execute(stmt).scalars().all()
                if not execution_ids:
                    break

                # Delete the batch
                delete_stmt = delete(WorkflowNodeExecutionModel).where(WorkflowNodeExecutionModel.id.in_(execution_ids))
                result = session.execute(delete_stmt)
                session.commit()
                total_deleted += result.rowcount

                # If we deleted fewer than the batch size, we're done
                if len(execution_ids) < batch_size:
                    break

        return total_deleted

    def delete_executions_by_app(
        self,
        tenant_id: str,
        app_id: str,
        batch_size: int = 1000,
    ) -> int:
        """
        Delete all workflow node executions for a specific app.

        Args:
            tenant_id: The tenant identifier
            app_id: The application identifier
            batch_size: Maximum number of executions to delete in one batch

        Returns:
            The total number of executions deleted
        """
        total_deleted = 0

        while True:
            with self._session_maker() as session:
                # Find executions to delete in batches
                stmt = (
                    select(WorkflowNodeExecutionModel.id)
                    .where(
                        WorkflowNodeExecutionModel.tenant_id == tenant_id,
                        WorkflowNodeExecutionModel.app_id == app_id,
                    )
                    .limit(batch_size)
                )

                execution_ids = session.execute(stmt).scalars().all()
                if not execution_ids:
                    break

                # Delete the batch
                delete_stmt = delete(WorkflowNodeExecutionModel).where(WorkflowNodeExecutionModel.id.in_(execution_ids))
                result = session.execute(delete_stmt)
                session.commit()
                total_deleted += result.rowcount

                # If we deleted fewer than the batch size, we're done
                if len(execution_ids) < batch_size:
                    break

        return total_deleted

    def get_expired_executions_batch(
        self,
        tenant_id: str,
        before_date: datetime,
        batch_size: int = 1000,
    ) -> Sequence[WorkflowNodeExecutionModel]:
        """
        Get a batch of expired workflow node executions for backup purposes.

        Args:
            tenant_id: The tenant identifier
            before_date: Get executions created before this date
            batch_size: Maximum number of executions to retrieve

        Returns:
            A sequence of WorkflowNodeExecutionModel instances
        """
        stmt = (
            select(WorkflowNodeExecutionModel)
            .where(
                WorkflowNodeExecutionModel.tenant_id == tenant_id,
                WorkflowNodeExecutionModel.created_at < before_date,
            )
            .limit(batch_size)
        )

        with self._session_maker() as session:
            return session.execute(stmt).scalars().all()

    def delete_executions_by_ids(
        self,
        execution_ids: Sequence[str],
    ) -> int:
        """
        Delete workflow node executions by their IDs.

        Args:
            execution_ids: List of execution IDs to delete

        Returns:
            The number of executions deleted
        """
        if not execution_ids:
            return 0

        with self._session_maker() as session:
            stmt = delete(WorkflowNodeExecutionModel).where(WorkflowNodeExecutionModel.id.in_(execution_ids))
            result = session.execute(stmt)
            session.commit()
            return result.rowcount<|MERGE_RESOLUTION|>--- conflicted
+++ resolved
@@ -103,24 +103,12 @@
         Returns:
             A sequence of WorkflowNodeExecutionModel instances ordered by index (desc)
         """
-<<<<<<< HEAD
         stmt = WorkflowNodeExecutionModel.preload_offload_data(select(WorkflowNodeExecutionModel))
         stmt = stmt.where(
             WorkflowNodeExecutionModel.tenant_id == tenant_id,
             WorkflowNodeExecutionModel.app_id == app_id,
             WorkflowNodeExecutionModel.workflow_run_id == workflow_run_id,
-        ).order_by(desc(WorkflowNodeExecutionModel.index))
-=======
-        stmt = (
-            select(WorkflowNodeExecutionModel)
-            .where(
-                WorkflowNodeExecutionModel.tenant_id == tenant_id,
-                WorkflowNodeExecutionModel.app_id == app_id,
-                WorkflowNodeExecutionModel.workflow_run_id == workflow_run_id,
-            )
-            .order_by(asc(WorkflowNodeExecutionModel.created_at))
-        )
->>>>>>> 1e9bfd88
+        ).order_by(asc(WorkflowNodeExecutionModel.created_at))
 
         with self._session_maker() as session:
             return session.execute(stmt).scalars().all()
