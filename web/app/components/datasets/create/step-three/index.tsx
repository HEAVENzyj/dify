--- conflicted
+++ resolved
@@ -39,11 +39,7 @@
                 <div className='title-2xl-semi-bold text-text-primary'>{t('datasetCreation.stepThree.creationTitle')}</div>
                 <div className='system-sm-regular text-text-tertiary'>{t('datasetCreation.stepThree.creationContent')}</div>
               </div>
-<<<<<<< HEAD
-              <div className='flex gap-4'>
-=======
               <div className='flex items-center gap-x-4'>
->>>>>>> 3899211c
                 <AppIcon
                   size='xxl'
                   iconType={iconInfo.icon_type}
