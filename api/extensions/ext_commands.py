from dify_app import DifyApp


def init_app(app: DifyApp):
    from commands import (
        add_qdrant_index,
        cleanup_orphaned_draft_variables,
        clear_free_plan_tenant_expired_logs,
        clear_orphaned_file_records,
        convert_to_agent_apps,
        create_tenant,
        extract_plugins,
        extract_unique_plugins,
        fix_app_site_missing,
        install_plugins,
        migrate_data_for_plugin,
        old_metadata_migration,
        remove_orphaned_files_on_storage,
        reset_email,
        reset_encrypt_key_pair,
        reset_password,
        setup_datasource_oauth_client,
        setup_system_tool_oauth_client,
        upgrade_db,
        vdb_migrate,
    )

    cmds_to_register = [
        reset_password,
        reset_email,
        reset_encrypt_key_pair,
        vdb_migrate,
        convert_to_agent_apps,
        add_qdrant_index,
        create_tenant,
        upgrade_db,
        fix_app_site_missing,
        migrate_data_for_plugin,
        extract_plugins,
        extract_unique_plugins,
        install_plugins,
        old_metadata_migration,
        clear_free_plan_tenant_expired_logs,
        clear_orphaned_file_records,
        remove_orphaned_files_on_storage,
        setup_system_tool_oauth_client,
<<<<<<< HEAD
        setup_datasource_oauth_client,
=======
        cleanup_orphaned_draft_variables,
>>>>>>> f884886e
    ]
    for cmd in cmds_to_register:
        app.cli.add_command(cmd)<|MERGE_RESOLUTION|>--- conflicted
+++ resolved
@@ -44,11 +44,8 @@
         clear_orphaned_file_records,
         remove_orphaned_files_on_storage,
         setup_system_tool_oauth_client,
-<<<<<<< HEAD
+        cleanup_orphaned_draft_variables,
         setup_datasource_oauth_client,
-=======
-        cleanup_orphaned_draft_variables,
->>>>>>> f884886e
     ]
     for cmd in cmds_to_register:
         app.cli.add_command(cmd)