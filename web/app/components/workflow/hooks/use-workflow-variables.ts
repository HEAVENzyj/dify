import { useCallback } from 'react'
import { useTranslation } from 'react-i18next'
import { useWorkflowStore } from '../store'
import { getVarType, toNodeAvailableVars } from '@/app/components/workflow/nodes/_base/components/variable/utils'
import type {
  Node,
  NodeOutPutVar,
  ValueSelector,
  Var,
} from '@/app/components/workflow/types'
import { useIsChatMode } from './use-workflow'
import { useStoreApi } from 'reactflow'
import type { Type } from '../nodes/llm/types'
import useMatchSchemaType from '../nodes/_base/components/variable/use-match-schema-type'

export const useWorkflowVariables = () => {
  const { t } = useTranslation()
  const workflowStore = useWorkflowStore()
<<<<<<< HEAD
=======
  const { getMatchedSchemaType } = useMatchSchemaType()
>>>>>>> 19d3ba42

  const getNodeAvailableVars = useCallback(({
    parentNode,
    beforeNodes,
    isChatMode,
    filterVar,
    hideEnv,
    hideChatVar,
  }: {
    parentNode?: Node | null
    beforeNodes: Node[]
    isChatMode: boolean
    filterVar: (payload: Var, selector: ValueSelector) => boolean
    hideEnv?: boolean
    hideChatVar?: boolean
  }): NodeOutPutVar[] => {
    const {
      conversationVariables,
      environmentVariables,
      ragPipelineVariables,
      buildInTools,
      customTools,
      workflowTools,
      mcpTools,
      dataSourceList,
    } = workflowStore.getState()
    return toNodeAvailableVars({
      parentNode,
      t,
      beforeNodes,
      isChatMode,
      environmentVariables: hideEnv ? [] : environmentVariables,
      conversationVariables: (isChatMode && !hideChatVar) ? conversationVariables : [],
      ragVariables: ragPipelineVariables,
      filterVar,
      allPluginInfoList: {
        buildInTools,
        customTools,
        workflowTools,
        mcpTools,
        dataSourceList: dataSourceList ?? [],
      },
<<<<<<< HEAD
    })
  }, [t, workflowStore])
=======
      getMatchedSchemaType,
    })
  }, [t, workflowStore, getMatchedSchemaType])
>>>>>>> 19d3ba42

  const getCurrentVariableType = useCallback(({
    parentNode,
    valueSelector,
    isIterationItem,
    isLoopItem,
    availableNodes,
    isChatMode,
    isConstant,
  }: {
    valueSelector: ValueSelector
    parentNode?: Node | null
    isIterationItem?: boolean
    isLoopItem?: boolean
    availableNodes: any[]
    isChatMode: boolean
    isConstant?: boolean
  }) => {
    const {
      conversationVariables,
      environmentVariables,
      ragPipelineVariables,
      buildInTools,
      customTools,
      workflowTools,
      mcpTools,
      dataSourceList,
    } = workflowStore.getState()
    return getVarType({
      parentNode,
      valueSelector,
      isIterationItem,
      isLoopItem,
      availableNodes,
      isChatMode,
      isConstant,
      environmentVariables,
      conversationVariables,
      ragVariables: ragPipelineVariables,
      allPluginInfoList: {
        buildInTools,
        customTools,
        workflowTools,
        mcpTools,
        dataSourceList: dataSourceList ?? [],
      },
<<<<<<< HEAD
=======
      getMatchedSchemaType,
>>>>>>> 19d3ba42
    })
  }, [workflowStore])

  return {
    getNodeAvailableVars,
    getCurrentVariableType,
  }
}

export const useWorkflowVariableType = () => {
  const store = useStoreApi()
  const {
    getNodes,
  } = store.getState()
  const { getCurrentVariableType } = useWorkflowVariables()

  const isChatMode = useIsChatMode()

  const getVarType = ({
    nodeId,
    valueSelector,
  }: {
    nodeId: string,
    valueSelector: ValueSelector,
  }) => {
    const node = getNodes().find(n => n.id === nodeId)
    const isInIteration = !!node?.data.isInIteration
    const iterationNode = isInIteration ? getNodes().find(n => n.id === node.parentId) : null
    const availableNodes = [node]

    const type = getCurrentVariableType({
      parentNode: iterationNode,
      valueSelector,
      availableNodes,
      isChatMode,
      isConstant: false,
    })
    return type as unknown as Type
  }

  return getVarType
}<|MERGE_RESOLUTION|>--- conflicted
+++ resolved
@@ -16,10 +16,7 @@
 export const useWorkflowVariables = () => {
   const { t } = useTranslation()
   const workflowStore = useWorkflowStore()
-<<<<<<< HEAD
-=======
   const { getMatchedSchemaType } = useMatchSchemaType()
->>>>>>> 19d3ba42
 
   const getNodeAvailableVars = useCallback(({
     parentNode,
@@ -62,14 +59,9 @@
         mcpTools,
         dataSourceList: dataSourceList ?? [],
       },
-<<<<<<< HEAD
-    })
-  }, [t, workflowStore])
-=======
       getMatchedSchemaType,
     })
   }, [t, workflowStore, getMatchedSchemaType])
->>>>>>> 19d3ba42
 
   const getCurrentVariableType = useCallback(({
     parentNode,
@@ -116,10 +108,7 @@
         mcpTools,
         dataSourceList: dataSourceList ?? [],
       },
-<<<<<<< HEAD
-=======
       getMatchedSchemaType,
->>>>>>> 19d3ba42
     })
   }, [workflowStore])
 
