--- conflicted
+++ resolved
@@ -7,14 +7,11 @@
 import type { WorkflowProps } from '@/app/components/workflow'
 import WorkflowChildren from './workflow-children'
 import {
-<<<<<<< HEAD
   useAvailableNodesMetaData,
   useDSL,
   useGetRunAndTraceUrl,
-=======
   useConfigsMap,
   useInspectVarsCrud,
->>>>>>> 68f41bba
   useNodesSyncDraft,
   useSetWorkflowVarsWithValue,
   useWorkflowRefreshDraft,
@@ -70,14 +67,6 @@
     handleWorkflowStartRunInChatflow,
     handleWorkflowStartRunInWorkflow,
   } = useWorkflowStartRun()
-<<<<<<< HEAD
-  const availableNodesMetaData = useAvailableNodesMetaData()
-  const { getWorkflowRunAndTraceUrl } = useGetRunAndTraceUrl()
-  const {
-    exportCheck,
-    handleExportDSL,
-  } = useDSL()
-=======
   const { fetchInspectVars } = useSetWorkflowVarsWithValue()
   const {
     hasNodeInspectVars,
@@ -96,7 +85,12 @@
     invalidateConversationVarValues,
   } = useInspectVarsCrud()
   const configsMap = useConfigsMap()
->>>>>>> 68f41bba
+  const availableNodesMetaData = useAvailableNodesMetaData()
+  const { getWorkflowRunAndTraceUrl } = useGetRunAndTraceUrl()
+  const {
+    exportCheck,
+    handleExportDSL,
+  } = useDSL()
 
   const hooksStore = useMemo(() => {
     return {
@@ -111,12 +105,6 @@
       handleStartWorkflowRun,
       handleWorkflowStartRunInChatflow,
       handleWorkflowStartRunInWorkflow,
-<<<<<<< HEAD
-      availableNodesMetaData,
-      getWorkflowRunAndTraceUrl,
-      exportCheck,
-      handleExportDSL,
-=======
       fetchInspectVars,
       hasNodeInspectVars,
       hasSetInspectVar,
@@ -133,7 +121,10 @@
       resetConversationVar,
       invalidateConversationVarValues,
       configsMap,
->>>>>>> 68f41bba
+      availableNodesMetaData,
+      getWorkflowRunAndTraceUrl,
+      exportCheck,
+      handleExportDSL,
     }
   }, [
     syncWorkflowDraftWhenPageClose,
@@ -147,12 +138,10 @@
     handleStartWorkflowRun,
     handleWorkflowStartRunInChatflow,
     handleWorkflowStartRunInWorkflow,
-<<<<<<< HEAD
     availableNodesMetaData,
     getWorkflowRunAndTraceUrl,
     exportCheck,
     handleExportDSL,
-=======
     fetchInspectVars,
     hasNodeInspectVars,
     hasSetInspectVar,
@@ -169,7 +158,6 @@
     resetConversationVar,
     invalidateConversationVarValues,
     configsMap,
->>>>>>> 68f41bba
   ])
 
   return (
