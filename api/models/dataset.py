--- conflicted
+++ resolved
@@ -61,16 +61,10 @@
     created_by = mapped_column(StringUUID, nullable=False)
     created_at: Mapped[datetime] = mapped_column(DateTime, nullable=False, server_default=func.current_timestamp())
     updated_by = mapped_column(StringUUID, nullable=True)
-<<<<<<< HEAD
     updated_at = mapped_column(db.DateTime, nullable=False, server_default=func.current_timestamp())
-    embedding_model = db.Column(db.String(255), nullable=True)  # TODO: mapped_column
-    embedding_model_provider = db.Column(db.String(255), nullable=True)  # TODO: mapped_column
+    embedding_model = mapped_column(db.String(255), nullable=True)
+    embedding_model_provider = mapped_column(db.String(255), nullable=True)
     keyword_number = db.Column(db.Integer, nullable=True, server_default=db.text("10"))
-=======
-    updated_at: Mapped[datetime] = mapped_column(DateTime, nullable=False, server_default=func.current_timestamp())
-    embedding_model = mapped_column(String(255), nullable=True)
-    embedding_model_provider = mapped_column(String(255), nullable=True)
->>>>>>> a159c133
     collection_binding_id = mapped_column(StringUUID, nullable=True)
     retrieval_model = mapped_column(JSONB, nullable=True)
     built_in_field_enabled = mapped_column(db.Boolean, nullable=False, server_default=db.text("false"))
