import logging
import time
import uuid
from collections.abc import Generator, Mapping, Sequence
from typing import Any, Optional

from configs import dify_config
from core.app.apps.exc import GenerateTaskStoppedError
from core.app.entities.app_invoke_entities import InvokeFrom
from core.file.models import File
from core.workflow.constants import ENVIRONMENT_VARIABLE_NODE_ID
from core.workflow.entities import GraphInitParams, GraphRuntimeState, VariablePool
from core.workflow.errors import WorkflowNodeRunFailedError
from core.workflow.graph import Graph
from core.workflow.graph_engine import GraphEngine
from core.workflow.graph_engine.command_channels import InMemoryChannel
from core.workflow.graph_engine.layers import DebugLoggingLayer, ExecutionLimitsLayer
from core.workflow.graph_engine.protocols.command_channel import CommandChannel
from core.workflow.graph_events import GraphEngineEvent, GraphNodeEventBase, GraphRunFailedEvent
from core.workflow.nodes import NodeType
from core.workflow.nodes.base.node import Node
from core.workflow.nodes.node_mapping import NODE_TYPE_CLASSES_MAPPING
from core.workflow.system_variable import SystemVariable
from core.workflow.variable_loader import DUMMY_VARIABLE_LOADER, VariableLoader, load_into_variable_pool
from factories import file_factory
from models.enums import UserFrom
from models.workflow import Workflow

logger = logging.getLogger(__name__)


class WorkflowEntry:
    def __init__(
        self,
        tenant_id: str,
        app_id: str,
        workflow_id: str,
        graph_config: Mapping[str, Any],
        graph: Graph,
        user_id: str,
        user_from: UserFrom,
        invoke_from: InvokeFrom,
        call_depth: int,
<<<<<<< HEAD
        graph_runtime_state: GraphRuntimeState,
        command_channel: Optional[CommandChannel] = None,
    ) -> None:
=======
        variable_pool: VariablePool,
        thread_pool_id: Optional[str] = None,
    ):
>>>>>>> a78339a0
        """
        Init workflow entry
        :param tenant_id: tenant id
        :param app_id: app id
        :param workflow_id: workflow id
        :param workflow_type: workflow type
        :param graph_config: workflow graph config
        :param graph: workflow graph
        :param user_id: user id
        :param user_from: user from
        :param invoke_from: invoke from
        :param call_depth: call depth
        :param variable_pool: variable pool
        :param graph_runtime_state: pre-created graph runtime state
        :param command_channel: command channel for external control (optional, defaults to InMemoryChannel)
        :param thread_pool_id: thread pool id
        """
        # check call depth
        workflow_call_max_depth = dify_config.WORKFLOW_CALL_MAX_DEPTH
        if call_depth > workflow_call_max_depth:
            raise ValueError(f"Max workflow call depth {workflow_call_max_depth} reached.")

        # Use provided command channel or default to InMemoryChannel
        if command_channel is None:
            command_channel = InMemoryChannel()

        self.command_channel = command_channel
        self.graph_engine = GraphEngine(
            tenant_id=tenant_id,
            app_id=app_id,
            workflow_id=workflow_id,
            user_id=user_id,
            user_from=user_from,
            invoke_from=invoke_from,
            call_depth=call_depth,
            graph=graph,
            graph_config=graph_config,
            graph_runtime_state=graph_runtime_state,
            max_execution_steps=dify_config.WORKFLOW_MAX_EXECUTION_STEPS,
            max_execution_time=dify_config.WORKFLOW_MAX_EXECUTION_TIME,
            command_channel=command_channel,
        )

        # Add debug logging layer when in debug mode
        if dify_config.DEBUG:
            logger.info("Debug mode enabled - adding DebugLoggingLayer to GraphEngine")
            debug_layer = DebugLoggingLayer(
                level="DEBUG",
                include_inputs=True,
                include_outputs=True,
                include_process_data=False,  # Process data can be very verbose
                logger_name=f"GraphEngine.Debug.{workflow_id[:8]}",  # Use workflow ID prefix for unique logger
            )
            self.graph_engine.layer(debug_layer)

        # Add execution limits layer
        limits_layer = ExecutionLimitsLayer(
            max_steps=dify_config.WORKFLOW_MAX_EXECUTION_STEPS, max_time=dify_config.WORKFLOW_MAX_EXECUTION_TIME
        )
        self.graph_engine.layer(limits_layer)

    def run(self) -> Generator[GraphEngineEvent, None, None]:
        graph_engine = self.graph_engine

        try:
            # run workflow
            generator = graph_engine.run()
            yield from generator
        except GenerateTaskStoppedError:
            pass
        except Exception as e:
            logger.exception("Unknown Error when workflow entry running")
            yield GraphRunFailedEvent(error=str(e))
            return

    @classmethod
    def single_step_run(
        cls,
        *,
        workflow: Workflow,
        node_id: str,
        user_id: str,
        user_inputs: Mapping[str, Any],
        variable_pool: VariablePool,
        variable_loader: VariableLoader = DUMMY_VARIABLE_LOADER,
    ) -> tuple[Node, Generator[GraphNodeEventBase, None, None]]:
        """
        Single step run workflow node
        :param workflow: Workflow instance
        :param node_id: node id
        :param user_id: user id
        :param user_inputs: user inputs
        :return:
        """
        node_config = workflow.get_node_config_by_id(node_id)
        node_config_data = node_config.get("data", {})

        # Get node class
        node_type = NodeType(node_config_data.get("type"))
        node_version = node_config_data.get("version", "1")
        node_cls = NODE_TYPE_CLASSES_MAPPING[node_type][node_version]

        # init graph init params and runtime state
        graph_init_params = GraphInitParams(
            tenant_id=workflow.tenant_id,
            app_id=workflow.app_id,
            workflow_id=workflow.id,
            graph_config=workflow.graph_dict,
            user_id=user_id,
            user_from=UserFrom.ACCOUNT,
            invoke_from=InvokeFrom.DEBUGGER,
            call_depth=0,
        )
        graph_runtime_state = GraphRuntimeState(variable_pool=variable_pool, start_at=time.perf_counter())

        # init workflow run state
        node = node_cls(
            id=str(uuid.uuid4()),
            config=node_config,
            graph_init_params=graph_init_params,
            graph_runtime_state=graph_runtime_state,
        )
        node.init_node_data(node_config_data)

        try:
            # variable selector to variable mapping
            variable_mapping = node_cls.extract_variable_selector_to_variable_mapping(
                graph_config=workflow.graph_dict, config=node_config
            )
        except NotImplementedError:
            variable_mapping = {}

        # Loading missing variable from draft var here, and set it into
        # variable_pool.
        load_into_variable_pool(
            variable_loader=variable_loader,
            variable_pool=variable_pool,
            variable_mapping=variable_mapping,
            user_inputs=user_inputs,
        )

        cls.mapping_user_inputs_to_variable_pool(
            variable_mapping=variable_mapping,
            user_inputs=user_inputs,
            variable_pool=variable_pool,
            tenant_id=workflow.tenant_id,
        )

        try:
            # run node
            generator = node.run()
        except Exception as e:
            logger.exception(
                "error while running node, workflow_id=%s, node_id=%s, node_type=%s, node_version=%s",
                workflow.id,
                node.id,
                node.node_type,
                node.version(),
            )
            raise WorkflowNodeRunFailedError(node=node, err_msg=str(e))
        return node, generator

    @staticmethod
    def _create_single_node_graph(
        node_id: str,
        node_data: dict[str, Any],
        node_width: int = 114,
        node_height: int = 514,
    ) -> dict[str, Any]:
        """
        Create a minimal graph structure for testing a single node in isolation.

        :param node_id: ID of the target node
        :param node_data: configuration data for the target node
        :param node_width: width for UI layout (default: 200)
        :param node_height: height for UI layout (default: 100)
        :return: graph dictionary with start node and target node
        """
        node_config = {
            "id": node_id,
            "width": node_width,
            "height": node_height,
            "type": "custom",
            "data": node_data,
        }
        start_node_config = {
            "id": "start",
            "width": node_width,
            "height": node_height,
            "type": "custom",
            "data": {
                "type": NodeType.START.value,
                "title": "Start",
                "desc": "Start",
            },
        }
        return {
            "nodes": [start_node_config, node_config],
            "edges": [
                {
                    "source": "start",
                    "target": node_id,
                    "sourceHandle": "source",
                    "targetHandle": "target",
                }
            ],
        }

    @classmethod
    def run_free_node(
        cls, node_data: dict, node_id: str, tenant_id: str, user_id: str, user_inputs: dict[str, Any]
    ) -> tuple[Node, Generator[GraphNodeEventBase, None, None]]:
        """
        Run free node

        NOTE: only parameter_extractor/question_classifier are supported

        :param node_data: node data
        :param node_id: node id
        :param tenant_id: tenant id
        :param user_id: user id
        :param user_inputs: user inputs
        :return:
        """
        # Create a minimal graph for single node execution
        graph_dict = cls._create_single_node_graph(node_id, node_data)

        node_type = NodeType(node_data.get("type", ""))
        if node_type not in {NodeType.PARAMETER_EXTRACTOR, NodeType.QUESTION_CLASSIFIER}:
            raise ValueError(f"Node type {node_type} not supported")

        node_cls = NODE_TYPE_CLASSES_MAPPING[node_type]["1"]
        if not node_cls:
            raise ValueError(f"Node class not found for node type {node_type}")

        # init variable pool
        variable_pool = VariablePool(
            system_variables=SystemVariable.empty(),
            user_inputs={},
            environment_variables=[],
        )

        # init graph init params and runtime state
        graph_init_params = GraphInitParams(
            tenant_id=tenant_id,
            app_id="",
            workflow_id="",
            graph_config=graph_dict,
            user_id=user_id,
            user_from=UserFrom.ACCOUNT,
            invoke_from=InvokeFrom.DEBUGGER,
            call_depth=0,
        )
        graph_runtime_state = GraphRuntimeState(variable_pool=variable_pool, start_at=time.perf_counter())

        # init workflow run state
        node_config = {
            "id": node_id,
            "data": node_data,
        }
        node: Node = node_cls(
            id=str(uuid.uuid4()),
            config=node_config,
            graph_init_params=graph_init_params,
            graph_runtime_state=graph_runtime_state,
        )
        node.init_node_data(node_data)

        try:
            # variable selector to variable mapping
            try:
                variable_mapping = node_cls.extract_variable_selector_to_variable_mapping(
                    graph_config=graph_dict, config=node_config
                )
            except NotImplementedError:
                variable_mapping = {}

            cls.mapping_user_inputs_to_variable_pool(
                variable_mapping=variable_mapping,
                user_inputs=user_inputs,
                variable_pool=variable_pool,
                tenant_id=tenant_id,
            )

            # run node
            generator = node.run()

            return node, generator
        except Exception as e:
            logger.exception(
                "error while running node, node_id=%s, node_type=%s, node_version=%s",
                node.id,
                node.node_type,
                node.version(),
            )
            raise WorkflowNodeRunFailedError(node=node, err_msg=str(e))

    @staticmethod
    def handle_special_values(value: Optional[Mapping[str, Any]]) -> Mapping[str, Any] | None:
        # NOTE(QuantumGhost): Avoid using this function in new code.
        # Keep values structured as long as possible and only convert to dict
        # immediately before serialization (e.g., JSON serialization) to maintain
        # data integrity and type information.
        result = WorkflowEntry._handle_special_values(value)
        return result if isinstance(result, Mapping) or result is None else dict(result)

    @staticmethod
    def _handle_special_values(value: Any):
        if value is None:
            return value
        if isinstance(value, dict):
            res = {}
            for k, v in value.items():
                res[k] = WorkflowEntry._handle_special_values(v)
            return res
        if isinstance(value, list):
            res_list = []
            for item in value:
                res_list.append(WorkflowEntry._handle_special_values(item))
            return res_list
        if isinstance(value, File):
            return value.to_dict()
        return value

    @classmethod
    def mapping_user_inputs_to_variable_pool(
        cls,
        *,
        variable_mapping: Mapping[str, Sequence[str]],
        user_inputs: Mapping[str, Any],
        variable_pool: VariablePool,
        tenant_id: str,
    ):
        # NOTE(QuantumGhost): This logic should remain synchronized with
        # the implementation of `load_into_variable_pool`, specifically the logic about
        # variable existence checking.

        # WARNING(QuantumGhost): The semantics of this method are not clearly defined,
        # and multiple parts of the codebase depend on its current behavior.
        # Modify with caution.
        for node_variable, variable_selector in variable_mapping.items():
            # fetch node id and variable key from node_variable
            node_variable_list = node_variable.split(".")
            if len(node_variable_list) < 1:
                raise ValueError(f"Invalid node variable {node_variable}")

            node_variable_key = ".".join(node_variable_list[1:])

            if (node_variable_key not in user_inputs and node_variable not in user_inputs) and not variable_pool.get(
                variable_selector
            ):
                raise ValueError(f"Variable key {node_variable} not found in user inputs.")

            # environment variable already exist in variable pool, not from user inputs
            if variable_pool.get(variable_selector):
                continue

            # fetch variable node id from variable selector
            variable_node_id = variable_selector[0]
            variable_key_list = variable_selector[1:]
            variable_key_list = list(variable_key_list)

            # get input value
            input_value = user_inputs.get(node_variable)
            if not input_value:
                input_value = user_inputs.get(node_variable_key)

            if isinstance(input_value, dict) and "type" in input_value and "transfer_method" in input_value:
                input_value = file_factory.build_from_mapping(mapping=input_value, tenant_id=tenant_id)
            if (
                isinstance(input_value, list)
                and all(isinstance(item, dict) for item in input_value)
                and all("type" in item and "transfer_method" in item for item in input_value)
            ):
                input_value = file_factory.build_from_mappings(mappings=input_value, tenant_id=tenant_id)

            # append variable and value to variable pool
            if variable_node_id != ENVIRONMENT_VARIABLE_NODE_ID:
                variable_pool.add([variable_node_id] + variable_key_list, input_value)<|MERGE_RESOLUTION|>--- conflicted
+++ resolved
@@ -41,15 +41,10 @@
         user_from: UserFrom,
         invoke_from: InvokeFrom,
         call_depth: int,
-<<<<<<< HEAD
+        variable_pool: VariablePool,
         graph_runtime_state: GraphRuntimeState,
         command_channel: Optional[CommandChannel] = None,
     ) -> None:
-=======
-        variable_pool: VariablePool,
-        thread_pool_id: Optional[str] = None,
-    ):
->>>>>>> a78339a0
         """
         Init workflow entry
         :param tenant_id: tenant id
