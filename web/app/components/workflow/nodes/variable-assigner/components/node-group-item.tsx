import {
  memo,
  useMemo,
} from 'react'
import { useTranslation } from 'react-i18next'
import { useNodes } from 'reactflow'
import { useStore } from '../../../store'
import { BlockEnum } from '../../../types'
import type {
  Node,
  ValueSelector,
  VarType,
} from '../../../types'
import type { VariableAssignerNodeType } from '../types'
import {
  useGetAvailableVars,
  useVariableAssigner,
} from '../hooks'
import { filterVar } from '../utils'
import AddVariable from './add-variable'
<<<<<<< HEAD
import NodeVariableItem from './node-variable-item'
=======
>>>>>>> d8584dc0
import { isSystemVar } from '@/app/components/workflow/nodes/_base/components/variable/utils'
import cn from '@/utils/classnames'
import { isExceptionVariable } from '@/app/components/workflow/utils'
import {
  VariableLabelInNode,
} from '@/app/components/workflow/nodes/_base/components/variable/variable-label'

const i18nPrefix = 'workflow.nodes.variableAssigner'
type GroupItem = {
  groupEnabled: boolean
  targetHandleId: string
  title: string
  type: string
  variables: ValueSelector[]
  variableAssignerNodeId: string
  variableAssignerNodeData: VariableAssignerNodeType
}
type NodeGroupItemProps = {
  item: GroupItem
}
const NodeGroupItem = ({
  item,
}: NodeGroupItemProps) => {
  const { t } = useTranslation()
  const enteringNodePayload = useStore(s => s.enteringNodePayload)
  const hoveringAssignVariableGroupId = useStore(s => s.hoveringAssignVariableGroupId)
  const nodes: Node[] = useNodes()
  const {
    handleGroupItemMouseEnter,
    handleGroupItemMouseLeave,
  } = useVariableAssigner()
  const getAvailableVars = useGetAvailableVars()
  const groupEnabled = item.groupEnabled
  const outputType = useMemo(() => {
    if (!groupEnabled)
      return item.variableAssignerNodeData.output_type

    const group = item.variableAssignerNodeData.advanced_settings?.groups.find(group => group.groupId === item.targetHandleId)
    return group?.output_type || ''
  }, [item.variableAssignerNodeData, item.targetHandleId, groupEnabled])
  const availableVars = getAvailableVars(item.variableAssignerNodeId, item.targetHandleId, filterVar(outputType as VarType), true)
  const showSelectionBorder = useMemo(() => {
    if (groupEnabled && enteringNodePayload?.nodeId === item.variableAssignerNodeId) {
      if (hoveringAssignVariableGroupId)
        return hoveringAssignVariableGroupId !== item.targetHandleId
      else
        return enteringNodePayload?.nodeData.advanced_settings?.groups[0].groupId !== item.targetHandleId
    }

    return false
  }, [enteringNodePayload, groupEnabled, hoveringAssignVariableGroupId, item.targetHandleId, item.variableAssignerNodeId])
  const showSelectedBorder = useMemo(() => {
    if (groupEnabled && enteringNodePayload?.nodeId === item.variableAssignerNodeId) {
      if (hoveringAssignVariableGroupId)
        return hoveringAssignVariableGroupId === item.targetHandleId
      else
        return enteringNodePayload?.nodeData.advanced_settings?.groups[0].groupId === item.targetHandleId
    }

    return false
  }, [enteringNodePayload, groupEnabled, hoveringAssignVariableGroupId, item.targetHandleId, item.variableAssignerNodeId])

  return (
    <div
      className={cn(
        'relative rounded-lg border-[1.5px] border-transparent px-1.5 pb-1.5 pt-1',
        showSelectionBorder && '!border-dashed !border-divider-subtle bg-state-base-hover',
        showSelectedBorder && '!border-text-accent !bg-util-colors-blue-blue-50',
      )}
      onMouseEnter={() => groupEnabled && handleGroupItemMouseEnter(item.targetHandleId)}
      onMouseLeave={handleGroupItemMouseLeave}
    >
      <div className='flex h-4 items-center justify-between text-[10px] font-medium text-text-tertiary'>
        <span
          className={cn(
            'grow truncate uppercase',
            showSelectedBorder && 'text-text-accent',
          )}
          title={item.title}
        >
          {item.title}
        </span>
        <div className='flex items-center'>
          <span className='ml-2 shrink-0'>{item.type}</span>
          <div className='ml-2 mr-1 h-2.5 w-[1px] bg-divider-regular'></div>
          <AddVariable
            availableVars={availableVars}
            variableAssignerNodeId={item.variableAssignerNodeId}
            variableAssignerNodeData={item.variableAssignerNodeData}
            handleId={item.targetHandleId}
          />
        </div>
      </div>
      {
        !item.variables.length && (
          <div
            className={cn(
              'relative flex h-[22px] items-center justify-between space-x-1 rounded-md bg-workflow-block-parma-bg px-1 text-[10px] font-normal uppercase text-text-tertiary',
              (showSelectedBorder || showSelectionBorder) && '!bg-black/[0.02]',
            )}
          >
            {t(`${i18nPrefix}.varNotSet`)}
          </div>
        )
      }
      {
<<<<<<< HEAD
        !!item.variables.length && item.variables.map((variable = [], index) => {
          const isSystem = isSystemVar(variable)
          const node = isSystem ? nodes.find(node => node.data.type === BlockEnum.Start) : nodes.find(node => node.id === variable[0])
          const varName = isSystem ? `sys.${variable[variable.length - 1]}` : variable.slice(1).join('.')
          const isException = isExceptionVariable(varName, node?.data.type)

          return (
            <NodeVariableItem
              key={index}
              variable={variable}
              isException={isException}
              node={node as Node}
              showBorder={showSelectedBorder || showSelectionBorder}
            />
          )
        })
=======
        !!item.variables.length && (
          <div className='space-y-0.5'>
            {
              item.variables.map((variable = [], index) => {
                const isSystem = isSystemVar(variable)

                const node = isSystem ? nodes.find(node => node.data.type === BlockEnum.Start) : nodes.find(node => node.id === variable[0])
                const varName = isSystem ? `sys.${variable[variable.length - 1]}` : variable.slice(1).join('.')
                const isException = isExceptionVariable(varName, node?.data.type)

                return (
                  <VariableLabelInNode
                    key={index}
                    variables={variable}
                    nodeType={node?.data.type}
                    nodeTitle={node?.data.title}
                    isExceptionVariable={isException}
                  />
                )
              })
            }
          </div>
        )
>>>>>>> d8584dc0
      }
    </div>
  )
}

export default memo(NodeGroupItem)<|MERGE_RESOLUTION|>--- conflicted
+++ resolved
@@ -18,10 +18,6 @@
 } from '../hooks'
 import { filterVar } from '../utils'
 import AddVariable from './add-variable'
-<<<<<<< HEAD
-import NodeVariableItem from './node-variable-item'
-=======
->>>>>>> d8584dc0
 import { isSystemVar } from '@/app/components/workflow/nodes/_base/components/variable/utils'
 import cn from '@/utils/classnames'
 import { isExceptionVariable } from '@/app/components/workflow/utils'
@@ -128,24 +124,6 @@
         )
       }
       {
-<<<<<<< HEAD
-        !!item.variables.length && item.variables.map((variable = [], index) => {
-          const isSystem = isSystemVar(variable)
-          const node = isSystem ? nodes.find(node => node.data.type === BlockEnum.Start) : nodes.find(node => node.id === variable[0])
-          const varName = isSystem ? `sys.${variable[variable.length - 1]}` : variable.slice(1).join('.')
-          const isException = isExceptionVariable(varName, node?.data.type)
-
-          return (
-            <NodeVariableItem
-              key={index}
-              variable={variable}
-              isException={isException}
-              node={node as Node}
-              showBorder={showSelectedBorder || showSelectionBorder}
-            />
-          )
-        })
-=======
         !!item.variables.length && (
           <div className='space-y-0.5'>
             {
@@ -169,7 +147,6 @@
             }
           </div>
         )
->>>>>>> d8584dc0
       }
     </div>
   )
