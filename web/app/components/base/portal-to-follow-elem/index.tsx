--- conflicted
+++ resolved
@@ -40,10 +40,7 @@
   onOpenChange: setControlledOpen,
   triggerPopupSameWidth,
 }: PortalToFollowElemOptions = {}) {
-<<<<<<< HEAD
-  const setOpen = setControlledOpen
   const container = document.getElementById('workflow-container') || document.body
-=======
   const [localOpen, setLocalOpen] = useState(false)
   const open = controlledOpen ?? localOpen
   const handleOpenChange = useCallback((newOpen: boolean) => {
@@ -51,7 +48,6 @@
     setControlledOpen?.(newOpen)
   }, [setControlledOpen, setLocalOpen])
 
->>>>>>> 1e9bfd88
   const data = useFloating({
     placement,
     open,
