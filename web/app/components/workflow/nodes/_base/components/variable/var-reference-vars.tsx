--- conflicted
+++ resolved
@@ -214,11 +214,7 @@
               <div title={itemData.des} className='system-sm-medium ml-1 w-0 grow truncate text-text-secondary'>{itemData.variable.split('.').slice(-1)[0]}</div>
             )}
           </div>
-<<<<<<< HEAD
-          <div className='ml-1 shrink-0 text-xs font-normal capitalize text-text-tertiary'>{itemData.alias || itemData.type}</div>
-=======
           <div className='ml-1 shrink-0 text-xs font-normal capitalize text-text-tertiary'>{(preferSchemaType && itemData.schemaType) ? itemData.schemaType : itemData.type}</div>
->>>>>>> 19d3ba42
           {
             (isObj || isStructureOutput) && (
               <ChevronRight className={cn('ml-0.5 h-3 w-3 text-text-quaternary', isHovering && 'text-text-tertiary')} />
@@ -231,11 +227,7 @@
       }}>
         {(isStructureOutput || isObj) && (
           <PickerStructurePanel
-<<<<<<< HEAD
-            root={{ nodeId, nodeName: title, attrName: itemData.variable, attrAlias: itemData.alias }}
-=======
             root={{ nodeId, nodeName: title, attrName: itemData.variable, attrAlias: itemData.schemaType }}
->>>>>>> 19d3ba42
             payload={structuredOutput!}
             onHovering={setIsChildrenHovering}
             onSelect={(valueSelector) => {
