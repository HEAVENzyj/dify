import base64
import io
import json
import logging
import re
from collections.abc import Generator, Mapping, Sequence
<<<<<<< HEAD
from typing import TYPE_CHECKING, Any, Optional
=======
from typing import TYPE_CHECKING, Any, Literal, Optional, Union
>>>>>>> 917d60a1

from core.app.entities.app_invoke_entities import ModelConfigWithCredentialsEntity
from core.file import FileType, file_manager
from core.helper.code_executor import CodeExecutor, CodeLanguage
from core.llm_generator.output_parser.errors import OutputParserError
from core.llm_generator.output_parser.structured_output import invoke_llm_with_structured_output
from core.memory.token_buffer_memory import TokenBufferMemory
from core.model_manager import ModelInstance, ModelManager
from core.model_runtime.entities import (
    ImagePromptMessageContent,
    PromptMessage,
    PromptMessageContentType,
    TextPromptMessageContent,
)
from core.model_runtime.entities.llm_entities import (
    LLMResult,
    LLMResultChunk,
    LLMResultChunkWithStructuredOutput,
    LLMStructuredOutput,
    LLMUsage,
)
from core.model_runtime.entities.message_entities import (
    AssistantPromptMessage,
    PromptMessageContentUnionTypes,
    PromptMessageRole,
    SystemPromptMessage,
    UserPromptMessage,
)
from core.model_runtime.entities.model_entities import (
    ModelFeature,
    ModelPropertyKey,
    ModelType,
)
from core.model_runtime.utils.encoders import jsonable_encoder
from core.prompt.entities.advanced_prompt_entities import CompletionModelPromptTemplate, MemoryConfig
from core.prompt.utils.prompt_message_util import PromptMessageUtil
from core.rag.entities.citation_metadata import RetrievalSourceMetadata
from core.variables import (
    ArrayFileSegment,
    ArraySegment,
    FileSegment,
    NoneSegment,
    ObjectSegment,
    StringSegment,
)
from core.workflow.constants import SYSTEM_VARIABLE_NODE_ID
from core.workflow.entities import GraphInitParams, VariablePool
from core.workflow.enums import (
    ErrorStrategy,
    NodeType,
    SystemVariableKey,
    WorkflowNodeExecutionMetadataKey,
    WorkflowNodeExecutionStatus,
)
from core.workflow.node_events import (
    ModelInvokeCompletedEvent,
    NodeEventBase,
    NodeRunResult,
    RunRetrieverResourceEvent,
    StreamChunkEvent,
    StreamCompletedEvent,
)
from core.workflow.nodes.base.entities import BaseNodeData, RetryConfig, VariableSelector
from core.workflow.nodes.base.node import Node
from core.workflow.nodes.base.variable_template_parser import VariableTemplateParser

from . import llm_utils
from .entities import (
    LLMNodeChatModelMessage,
    LLMNodeCompletionModelPromptTemplate,
    LLMNodeData,
    ModelConfig,
)
from .exc import (
    InvalidContextStructureError,
    InvalidVariableTypeError,
    LLMNodeError,
    MemoryRolePrefixRequiredError,
    ModelNotExistError,
    NoPromptFoundError,
    TemplateTypeNotSupportError,
    VariableNotFoundError,
)
from .file_saver import FileSaverImpl, LLMFileSaver

if TYPE_CHECKING:
    from core.file.models import File
    from core.workflow.entities import GraphRuntimeState

logger = logging.getLogger(__name__)


class LLMNode(Node):
    node_type = NodeType.LLM

    _node_data: LLMNodeData

    # Compiled regex for extracting <think> blocks (with compatibility for attributes)
    _THINK_PATTERN = re.compile(r"<think[^>]*>(.*?)</think>", re.IGNORECASE | re.DOTALL)

    # Instance attributes specific to LLMNode.
    # Output variable for file
    _file_outputs: list["File"]

    _llm_file_saver: LLMFileSaver

    def __init__(
        self,
        id: str,
        config: Mapping[str, Any],
        graph_init_params: "GraphInitParams",
        graph_runtime_state: "GraphRuntimeState",
        *,
        llm_file_saver: LLMFileSaver | None = None,
    ) -> None:
        super().__init__(
            id=id,
            config=config,
            graph_init_params=graph_init_params,
            graph_runtime_state=graph_runtime_state,
        )
        # LLM file outputs, used for MultiModal outputs.
        self._file_outputs: list[File] = []

        if llm_file_saver is None:
            llm_file_saver = FileSaverImpl(
                user_id=graph_init_params.user_id,
                tenant_id=graph_init_params.tenant_id,
            )
        self._llm_file_saver = llm_file_saver

    def init_node_data(self, data: Mapping[str, Any]) -> None:
        self._node_data = LLMNodeData.model_validate(data)

    def _get_error_strategy(self) -> Optional[ErrorStrategy]:
        return self._node_data.error_strategy

    def _get_retry_config(self) -> RetryConfig:
        return self._node_data.retry_config

    def _get_title(self) -> str:
        return self._node_data.title

    def _get_description(self) -> Optional[str]:
        return self._node_data.desc

    def _get_default_value_dict(self) -> dict[str, Any]:
        return self._node_data.default_value_dict

    def get_base_node_data(self) -> BaseNodeData:
        return self._node_data

    @classmethod
    def version(cls) -> str:
        return "1"

    def _run(self) -> Generator:
        node_inputs: dict[str, Any] = {}
        process_data: dict[str, Any] = {}
        result_text = ""
        usage = LLMUsage.empty_usage()
        finish_reason = None
        reasoning_content = None
        variable_pool = self.graph_runtime_state.variable_pool

        try:
            # init messages template
            self._node_data.prompt_template = self._transform_chat_messages(self._node_data.prompt_template)

            # fetch variables and fetch values from variable pool
            inputs = self._fetch_inputs(node_data=self._node_data)

            # fetch jinja2 inputs
            jinja_inputs = self._fetch_jinja_inputs(node_data=self._node_data)

            # merge inputs
            inputs.update(jinja_inputs)

            # fetch files
            files = (
                llm_utils.fetch_files(
                    variable_pool=variable_pool,
                    selector=self._node_data.vision.configs.variable_selector,
                )
                if self._node_data.vision.enabled
                else []
            )

            if files:
                node_inputs["#files#"] = [file.to_dict() for file in files]

            # fetch context value
            generator = self._fetch_context(node_data=self._node_data)
            context = None
            for event in generator:
                context = event.context
                yield event
            if context:
                node_inputs["#context#"] = context

            # fetch model config
            model_instance, model_config = LLMNode._fetch_model_config(
                node_data_model=self._node_data.model,
                tenant_id=self.tenant_id,
            )

            # fetch memory
            memory = llm_utils.fetch_memory(
                variable_pool=variable_pool,
                app_id=self.app_id,
                node_data_memory=self._node_data.memory,
                model_instance=model_instance,
            )

            query = None
            if self._node_data.memory:
                query = self._node_data.memory.query_prompt_template
                if not query and (
                    query_variable := variable_pool.get((SYSTEM_VARIABLE_NODE_ID, SystemVariableKey.QUERY))
                ):
                    query = query_variable.text

            prompt_messages, stop = LLMNode.fetch_prompt_messages(
                sys_query=query,
                sys_files=files,
                context=context,
                memory=memory,
                model_config=model_config,
                prompt_template=self._node_data.prompt_template,
                memory_config=self._node_data.memory,
                vision_enabled=self._node_data.vision.enabled,
                vision_detail=self._node_data.vision.configs.detail,
                variable_pool=variable_pool,
                jinja2_variables=self._node_data.prompt_config.jinja2_variables,
                tenant_id=self.tenant_id,
            )

            # handle invoke result
            generator = LLMNode.invoke_llm(
                node_data_model=self._node_data.model,
                model_instance=model_instance,
                prompt_messages=prompt_messages,
                stop=stop,
                user_id=self.user_id,
                structured_output_enabled=self._node_data.structured_output_enabled,
                structured_output=self._node_data.structured_output,
                file_saver=self._llm_file_saver,
                file_outputs=self._file_outputs,
<<<<<<< HEAD
                node_id=self._node_id,
                node_type=self.node_type,
=======
                node_id=self.node_id,
                reasoning_format=self._node_data.reasoning_format,
>>>>>>> 917d60a1
            )

            structured_output: LLMStructuredOutput | None = None

            for event in generator:
                if isinstance(event, StreamChunkEvent):
                    yield event
                elif isinstance(event, ModelInvokeCompletedEvent):
                    # Raw text
                    result_text = event.text
                    usage = event.usage
                    finish_reason = event.finish_reason
                    reasoning_content = event.reasoning_content or ""

                    # For downstream nodes, determine clean text based on reasoning_format
                    if self._node_data.reasoning_format == "tagged":
                        # Keep <think> tags for backward compatibility
                        clean_text = result_text
                    else:
                        # Extract clean text from <think> tags
                        clean_text, _ = LLMNode._split_reasoning(result_text, self._node_data.reasoning_format)

                    # deduct quota
                    llm_utils.deduct_llm_quota(tenant_id=self.tenant_id, model_instance=model_instance, usage=usage)
                    break
                elif isinstance(event, LLMStructuredOutput):
                    structured_output = event

            process_data = {
                "model_mode": model_config.mode,
                "prompts": PromptMessageUtil.prompt_messages_to_prompt_for_saving(
                    model_mode=model_config.mode, prompt_messages=prompt_messages
                ),
                "usage": jsonable_encoder(usage),
                "finish_reason": finish_reason,
                "model_provider": model_config.provider,
                "model_name": model_config.model,
            }

            outputs = {
                "text": clean_text,
                "reasoning_content": reasoning_content,
                "usage": jsonable_encoder(usage),
                "finish_reason": finish_reason,
            }
            if structured_output:
                outputs["structured_output"] = structured_output.structured_output
            if self._file_outputs:
                outputs["files"] = ArrayFileSegment(value=self._file_outputs)

            # Send final chunk event to indicate streaming is complete
            yield StreamChunkEvent(
                selector=[self._node_id, "text"],
                chunk="",
                is_final=True,
            )

            yield StreamCompletedEvent(
                node_run_result=NodeRunResult(
                    status=WorkflowNodeExecutionStatus.SUCCEEDED,
                    inputs=node_inputs,
                    process_data=process_data,
                    outputs=outputs,
                    metadata={
                        WorkflowNodeExecutionMetadataKey.TOTAL_TOKENS: usage.total_tokens,
                        WorkflowNodeExecutionMetadataKey.TOTAL_PRICE: usage.total_price,
                        WorkflowNodeExecutionMetadataKey.CURRENCY: usage.currency,
                    },
                    llm_usage=usage,
                )
            )
        except ValueError as e:
            yield StreamCompletedEvent(
                node_run_result=NodeRunResult(
                    status=WorkflowNodeExecutionStatus.FAILED,
                    error=str(e),
                    inputs=node_inputs,
                    process_data=process_data,
                    error_type=type(e).__name__,
                )
            )
        except Exception as e:
            logger.exception("error while executing llm node")
            yield StreamCompletedEvent(
                node_run_result=NodeRunResult(
                    status=WorkflowNodeExecutionStatus.FAILED,
                    error=str(e),
                    inputs=node_inputs,
                    process_data=process_data,
                )
            )

    @staticmethod
    def invoke_llm(
        *,
        node_data_model: ModelConfig,
        model_instance: ModelInstance,
        prompt_messages: Sequence[PromptMessage],
        stop: Optional[Sequence[str]] = None,
        user_id: str,
        structured_output_enabled: bool,
        structured_output: Optional[Mapping[str, Any]] = None,
        file_saver: LLMFileSaver,
        file_outputs: list["File"],
        node_id: str,
<<<<<<< HEAD
        node_type: NodeType,
    ) -> Generator[NodeEventBase | LLMStructuredOutput, None, None]:
=======
        reasoning_format: Literal["separated", "tagged"] = "tagged",
    ) -> Generator[NodeEvent | LLMStructuredOutput, None, None]:
>>>>>>> 917d60a1
        model_schema = model_instance.model_type_instance.get_model_schema(
            node_data_model.name, model_instance.credentials
        )
        if not model_schema:
            raise ValueError(f"Model schema not found for {node_data_model.name}")

        if structured_output_enabled:
            output_schema = LLMNode.fetch_structured_output_schema(
                structured_output=structured_output or {},
            )
            invoke_result = invoke_llm_with_structured_output(
                provider=model_instance.provider,
                model_schema=model_schema,
                model_instance=model_instance,
                prompt_messages=prompt_messages,
                json_schema=output_schema,
                model_parameters=node_data_model.completion_params,
                stop=list(stop or []),
                stream=True,
                user=user_id,
            )
        else:
            invoke_result = model_instance.invoke_llm(
                prompt_messages=list(prompt_messages),
                model_parameters=node_data_model.completion_params,
                stop=list(stop or []),
                stream=True,
                user=user_id,
            )

        return LLMNode.handle_invoke_result(
            invoke_result=invoke_result,
            file_saver=file_saver,
            file_outputs=file_outputs,
            node_id=node_id,
<<<<<<< HEAD
            node_type=node_type,
=======
            reasoning_format=reasoning_format,
>>>>>>> 917d60a1
        )

    @staticmethod
    def handle_invoke_result(
        *,
        invoke_result: LLMResult | Generator[LLMResultChunk | LLMStructuredOutput, None, None],
        file_saver: LLMFileSaver,
        file_outputs: list["File"],
        node_id: str,
<<<<<<< HEAD
        node_type: NodeType,
    ) -> Generator[NodeEventBase | LLMStructuredOutput, None, None]:
=======
        reasoning_format: Literal["separated", "tagged"] = "tagged",
    ) -> Generator[NodeEvent | LLMStructuredOutput, None, None]:
>>>>>>> 917d60a1
        # For blocking mode
        if isinstance(invoke_result, LLMResult):
            event = LLMNode.handle_blocking_result(
                invoke_result=invoke_result,
                saver=file_saver,
                file_outputs=file_outputs,
                reasoning_format=reasoning_format,
            )
            yield event
            return

        # For streaming mode
        model = ""
        prompt_messages: list[PromptMessage] = []

        usage = LLMUsage.empty_usage()
        finish_reason = None
        full_text_buffer = io.StringIO()
        # Consume the invoke result and handle generator exception
        try:
            for result in invoke_result:
                if isinstance(result, LLMResultChunkWithStructuredOutput):
                    yield result
                if isinstance(result, LLMResultChunk):
                    contents = result.delta.message.content
                    for text_part in LLMNode._save_multimodal_output_and_convert_result_to_markdown(
                        contents=contents,
                        file_saver=file_saver,
                        file_outputs=file_outputs,
                    ):
                        full_text_buffer.write(text_part)
                        yield StreamChunkEvent(
                            selector=[node_id, "text"],
                            chunk=text_part,
                            is_final=False,
                        )

                    # Update the whole metadata
                    if not model and result.model:
                        model = result.model
                    if len(prompt_messages) == 0:
                        # TODO(QuantumGhost): it seems that this update has no visable effect.
                        # What's the purpose of the line below?
                        prompt_messages = list(result.prompt_messages)
                    if usage.prompt_tokens == 0 and result.delta.usage:
                        usage = result.delta.usage
                    if finish_reason is None and result.delta.finish_reason:
                        finish_reason = result.delta.finish_reason
        except OutputParserError as e:
            raise LLMNodeError(f"Failed to parse structured output: {e}")

        # Extract reasoning content from <think> tags in the main text
        full_text = full_text_buffer.getvalue()

        if reasoning_format == "tagged":
            # Keep <think> tags in text for backward compatibility
            clean_text = full_text
            reasoning_content = ""
        else:
            # Extract clean text and reasoning from <think> tags
            clean_text, reasoning_content = LLMNode._split_reasoning(full_text, reasoning_format)

        yield ModelInvokeCompletedEvent(
            # Use clean_text for separated mode, full_text for tagged mode
            text=clean_text if reasoning_format == "separated" else full_text,
            usage=usage,
            finish_reason=finish_reason,
            # Reasoning content for workflow variables and downstream nodes
            reasoning_content=reasoning_content,
        )

    @staticmethod
    def _image_file_to_markdown(file: "File", /):
        text_chunk = f"![]({file.generate_url()})"
        return text_chunk

    @classmethod
    def _split_reasoning(
        cls, text: str, reasoning_format: Literal["separated", "tagged"] = "tagged"
    ) -> tuple[str, str]:
        """
        Split reasoning content from text based on reasoning_format strategy.

        Args:
            text: Full text that may contain <think> blocks
            reasoning_format: Strategy for handling reasoning content
                - "separated": Remove <think> tags and return clean text + reasoning_content field
                - "tagged": Keep <think> tags in text, return empty reasoning_content

        Returns:
            tuple of (clean_text, reasoning_content)
        """

        if reasoning_format == "tagged":
            return text, ""

        # Find all <think>...</think> blocks (case-insensitive)
        matches = cls._THINK_PATTERN.findall(text)

        # Extract reasoning content from all <think> blocks
        reasoning_content = "\n".join(match.strip() for match in matches) if matches else ""

        # Remove all <think>...</think> blocks from original text
        clean_text = cls._THINK_PATTERN.sub("", text)

        # Clean up extra whitespace
        clean_text = re.sub(r"\n\s*\n", "\n\n", clean_text).strip()

        # Separated mode: always return clean text and reasoning_content
        return clean_text, reasoning_content or ""

    def _transform_chat_messages(
        self, messages: Sequence[LLMNodeChatModelMessage] | LLMNodeCompletionModelPromptTemplate, /
    ) -> Sequence[LLMNodeChatModelMessage] | LLMNodeCompletionModelPromptTemplate:
        if isinstance(messages, LLMNodeCompletionModelPromptTemplate):
            if messages.edition_type == "jinja2" and messages.jinja2_text:
                messages.text = messages.jinja2_text

            return messages

        for message in messages:
            if message.edition_type == "jinja2" and message.jinja2_text:
                message.text = message.jinja2_text

        return messages

    def _fetch_jinja_inputs(self, node_data: LLMNodeData) -> dict[str, str]:
        variables: dict[str, Any] = {}

        if not node_data.prompt_config:
            return variables

        for variable_selector in node_data.prompt_config.jinja2_variables or []:
            variable_name = variable_selector.variable
            variable = self.graph_runtime_state.variable_pool.get(variable_selector.value_selector)
            if variable is None:
                raise VariableNotFoundError(f"Variable {variable_selector.variable} not found")

            def parse_dict(input_dict: Mapping[str, Any]) -> str:
                """
                Parse dict into string
                """
                # check if it's a context structure
                if "metadata" in input_dict and "_source" in input_dict["metadata"] and "content" in input_dict:
                    return str(input_dict["content"])

                # else, parse the dict
                try:
                    return json.dumps(input_dict, ensure_ascii=False)
                except Exception:
                    return str(input_dict)

            if isinstance(variable, ArraySegment):
                result = ""
                for item in variable.value:
                    if isinstance(item, dict):
                        result += parse_dict(item)
                    else:
                        result += str(item)
                    result += "\n"
                value = result.strip()
            elif isinstance(variable, ObjectSegment):
                value = parse_dict(variable.value)
            else:
                value = variable.text

            variables[variable_name] = value

        return variables

    def _fetch_inputs(self, node_data: LLMNodeData) -> dict[str, Any]:
        inputs = {}
        prompt_template = node_data.prompt_template

        variable_selectors = []
        if isinstance(prompt_template, list):
            for prompt in prompt_template:
                variable_template_parser = VariableTemplateParser(template=prompt.text)
                variable_selectors.extend(variable_template_parser.extract_variable_selectors())
        elif isinstance(prompt_template, CompletionModelPromptTemplate):
            variable_template_parser = VariableTemplateParser(template=prompt_template.text)
            variable_selectors = variable_template_parser.extract_variable_selectors()

        for variable_selector in variable_selectors:
            variable = self.graph_runtime_state.variable_pool.get(variable_selector.value_selector)
            if variable is None:
                raise VariableNotFoundError(f"Variable {variable_selector.variable} not found")
            if isinstance(variable, NoneSegment):
                inputs[variable_selector.variable] = ""
            inputs[variable_selector.variable] = variable.to_object()

        memory = node_data.memory
        if memory and memory.query_prompt_template:
            query_variable_selectors = VariableTemplateParser(
                template=memory.query_prompt_template
            ).extract_variable_selectors()
            for variable_selector in query_variable_selectors:
                variable = self.graph_runtime_state.variable_pool.get(variable_selector.value_selector)
                if variable is None:
                    raise VariableNotFoundError(f"Variable {variable_selector.variable} not found")
                if isinstance(variable, NoneSegment):
                    continue
                inputs[variable_selector.variable] = variable.to_object()

        return inputs

    def _fetch_context(self, node_data: LLMNodeData):
        if not node_data.context.enabled:
            return

        if not node_data.context.variable_selector:
            return

        context_value_variable = self.graph_runtime_state.variable_pool.get(node_data.context.variable_selector)
        if context_value_variable:
            if isinstance(context_value_variable, StringSegment):
                yield RunRetrieverResourceEvent(retriever_resources=[], context=context_value_variable.value)
            elif isinstance(context_value_variable, ArraySegment):
                context_str = ""
                original_retriever_resource: list[RetrievalSourceMetadata] = []
                for item in context_value_variable.value:
                    if isinstance(item, str):
                        context_str += item + "\n"
                    else:
                        if "content" not in item:
                            raise InvalidContextStructureError(f"Invalid context structure: {item}")

                        context_str += item["content"] + "\n"

                        retriever_resource = self._convert_to_original_retriever_resource(item)
                        if retriever_resource:
                            original_retriever_resource.append(retriever_resource)

                yield RunRetrieverResourceEvent(
                    retriever_resources=original_retriever_resource, context=context_str.strip()
                )

    def _convert_to_original_retriever_resource(self, context_dict: dict) -> RetrievalSourceMetadata | None:
        if (
            "metadata" in context_dict
            and "_source" in context_dict["metadata"]
            and context_dict["metadata"]["_source"] == "knowledge"
        ):
            metadata = context_dict.get("metadata", {})

            source = RetrievalSourceMetadata(
                position=metadata.get("position"),
                dataset_id=metadata.get("dataset_id"),
                dataset_name=metadata.get("dataset_name"),
                document_id=metadata.get("document_id"),
                document_name=metadata.get("document_name"),
                data_source_type=metadata.get("data_source_type"),
                segment_id=metadata.get("segment_id"),
                retriever_from=metadata.get("retriever_from"),
                score=metadata.get("score"),
                hit_count=metadata.get("segment_hit_count"),
                word_count=metadata.get("segment_word_count"),
                segment_position=metadata.get("segment_position"),
                index_node_hash=metadata.get("segment_index_node_hash"),
                content=context_dict.get("content"),
                page=metadata.get("page"),
                doc_metadata=metadata.get("doc_metadata"),
            )

            return source

        return None

    @staticmethod
    def _fetch_model_config(
        *,
        node_data_model: ModelConfig,
        tenant_id: str,
    ) -> tuple[ModelInstance, ModelConfigWithCredentialsEntity]:
        model, model_config_with_cred = llm_utils.fetch_model_config(
            tenant_id=tenant_id, node_data_model=node_data_model
        )
        completion_params = model_config_with_cred.parameters

        model_schema = model.model_type_instance.get_model_schema(node_data_model.name, model.credentials)
        if not model_schema:
            raise ModelNotExistError(f"Model {node_data_model.name} not exist.")

        model_config_with_cred.parameters = completion_params
        # NOTE(-LAN-): This line modify the `self.node_data.model`, which is used in `_invoke_llm()`.
        node_data_model.completion_params = completion_params
        return model, model_config_with_cred

    @staticmethod
    def fetch_prompt_messages(
        *,
        sys_query: str | None = None,
        sys_files: Sequence["File"],
        context: str | None = None,
        memory: TokenBufferMemory | None = None,
        model_config: ModelConfigWithCredentialsEntity,
        prompt_template: Sequence[LLMNodeChatModelMessage] | LLMNodeCompletionModelPromptTemplate,
        memory_config: MemoryConfig | None = None,
        vision_enabled: bool = False,
        vision_detail: ImagePromptMessageContent.DETAIL,
        variable_pool: VariablePool,
        jinja2_variables: Sequence[VariableSelector],
        tenant_id: str,
    ) -> tuple[Sequence[PromptMessage], Optional[Sequence[str]]]:
        prompt_messages: list[PromptMessage] = []

        if isinstance(prompt_template, list):
            # For chat model
            prompt_messages.extend(
                LLMNode.handle_list_messages(
                    messages=prompt_template,
                    context=context,
                    jinja2_variables=jinja2_variables,
                    variable_pool=variable_pool,
                    vision_detail_config=vision_detail,
                )
            )

            # Get memory messages for chat mode
            memory_messages = _handle_memory_chat_mode(
                memory=memory,
                memory_config=memory_config,
                model_config=model_config,
            )
            # Extend prompt_messages with memory messages
            prompt_messages.extend(memory_messages)

            # Add current query to the prompt messages
            if sys_query:
                message = LLMNodeChatModelMessage(
                    text=sys_query,
                    role=PromptMessageRole.USER,
                    edition_type="basic",
                )
                prompt_messages.extend(
                    LLMNode.handle_list_messages(
                        messages=[message],
                        context="",
                        jinja2_variables=[],
                        variable_pool=variable_pool,
                        vision_detail_config=vision_detail,
                    )
                )

        elif isinstance(prompt_template, LLMNodeCompletionModelPromptTemplate):
            # For completion model
            prompt_messages.extend(
                _handle_completion_template(
                    template=prompt_template,
                    context=context,
                    jinja2_variables=jinja2_variables,
                    variable_pool=variable_pool,
                )
            )

            # Get memory text for completion model
            memory_text = _handle_memory_completion_mode(
                memory=memory,
                memory_config=memory_config,
                model_config=model_config,
            )
            # Insert histories into the prompt
            prompt_content = prompt_messages[0].content
            # For issue #11247 - Check if prompt content is a string or a list
            prompt_content_type = type(prompt_content)
            if prompt_content_type == str:
                prompt_content = str(prompt_content)
                if "#histories#" in prompt_content:
                    prompt_content = prompt_content.replace("#histories#", memory_text)
                else:
                    prompt_content = memory_text + "\n" + prompt_content
                prompt_messages[0].content = prompt_content
            elif prompt_content_type == list:
                prompt_content = prompt_content if isinstance(prompt_content, list) else []
                for content_item in prompt_content:
                    if content_item.type == PromptMessageContentType.TEXT:
                        if "#histories#" in content_item.data:
                            content_item.data = content_item.data.replace("#histories#", memory_text)
                        else:
                            content_item.data = memory_text + "\n" + content_item.data
            else:
                raise ValueError("Invalid prompt content type")

            # Add current query to the prompt message
            if sys_query:
                if prompt_content_type == str:
                    prompt_content = str(prompt_messages[0].content).replace("#sys.query#", sys_query)
                    prompt_messages[0].content = prompt_content
                elif prompt_content_type == list:
                    prompt_content = prompt_content if isinstance(prompt_content, list) else []
                    for content_item in prompt_content:
                        if content_item.type == PromptMessageContentType.TEXT:
                            content_item.data = sys_query + "\n" + content_item.data
                else:
                    raise ValueError("Invalid prompt content type")
        else:
            raise TemplateTypeNotSupportError(type_name=str(type(prompt_template)))

        # The sys_files will be deprecated later
        if vision_enabled and sys_files:
            file_prompts = []
            for file in sys_files:
                file_prompt = file_manager.to_prompt_message_content(file, image_detail_config=vision_detail)
                file_prompts.append(file_prompt)
            # If last prompt is a user prompt, add files into its contents,
            # otherwise append a new user prompt
            if (
                len(prompt_messages) > 0
                and isinstance(prompt_messages[-1], UserPromptMessage)
                and isinstance(prompt_messages[-1].content, list)
            ):
                prompt_messages[-1] = UserPromptMessage(content=file_prompts + prompt_messages[-1].content)
            else:
                prompt_messages.append(UserPromptMessage(content=file_prompts))

        # Remove empty messages and filter unsupported content
        filtered_prompt_messages = []
        for prompt_message in prompt_messages:
            if isinstance(prompt_message.content, list):
                prompt_message_content: list[PromptMessageContentUnionTypes] = []
                for content_item in prompt_message.content:
                    # Skip content if features are not defined
                    if not model_config.model_schema.features:
                        if content_item.type != PromptMessageContentType.TEXT:
                            continue
                        prompt_message_content.append(content_item)
                        continue

                    # Skip content if corresponding feature is not supported
                    if (
                        (
                            content_item.type == PromptMessageContentType.IMAGE
                            and ModelFeature.VISION not in model_config.model_schema.features
                        )
                        or (
                            content_item.type == PromptMessageContentType.DOCUMENT
                            and ModelFeature.DOCUMENT not in model_config.model_schema.features
                        )
                        or (
                            content_item.type == PromptMessageContentType.VIDEO
                            and ModelFeature.VIDEO not in model_config.model_schema.features
                        )
                        or (
                            content_item.type == PromptMessageContentType.AUDIO
                            and ModelFeature.AUDIO not in model_config.model_schema.features
                        )
                    ):
                        continue
                    prompt_message_content.append(content_item)
                if len(prompt_message_content) == 1 and prompt_message_content[0].type == PromptMessageContentType.TEXT:
                    prompt_message.content = prompt_message_content[0].data
                else:
                    prompt_message.content = prompt_message_content
            if prompt_message.is_empty():
                continue
            filtered_prompt_messages.append(prompt_message)

        if len(filtered_prompt_messages) == 0:
            raise NoPromptFoundError(
                "No prompt found in the LLM configuration. "
                "Please ensure a prompt is properly configured before proceeding."
            )

        model = ModelManager().get_model_instance(
            tenant_id=tenant_id,
            model_type=ModelType.LLM,
            provider=model_config.provider,
            model=model_config.model,
        )
        model_schema = model.model_type_instance.get_model_schema(
            model=model_config.model,
            credentials=model.credentials,
        )
        if not model_schema:
            raise ModelNotExistError(f"Model {model_config.model} not exist.")
        return filtered_prompt_messages, model_config.stop

    @classmethod
    def _extract_variable_selector_to_variable_mapping(
        cls,
        *,
        graph_config: Mapping[str, Any],
        node_id: str,
        node_data: Mapping[str, Any],
    ) -> Mapping[str, Sequence[str]]:
        # graph_config is not used in this node type
        _ = graph_config  # Explicitly mark as unused
        # Create typed NodeData from dict
        typed_node_data = LLMNodeData.model_validate(node_data)

        prompt_template = typed_node_data.prompt_template
        variable_selectors = []
        if isinstance(prompt_template, list):
            for prompt in prompt_template:
                if prompt.edition_type != "jinja2":
                    variable_template_parser = VariableTemplateParser(template=prompt.text)
                    variable_selectors.extend(variable_template_parser.extract_variable_selectors())
        elif isinstance(prompt_template, LLMNodeCompletionModelPromptTemplate):
            if prompt_template.edition_type != "jinja2":
                variable_template_parser = VariableTemplateParser(template=prompt_template.text)
                variable_selectors = variable_template_parser.extract_variable_selectors()
        else:
            raise InvalidVariableTypeError(f"Invalid prompt template type: {type(prompt_template)}")

        variable_mapping: dict[str, Any] = {}
        for variable_selector in variable_selectors:
            variable_mapping[variable_selector.variable] = variable_selector.value_selector

        memory = typed_node_data.memory
        if memory and memory.query_prompt_template:
            query_variable_selectors = VariableTemplateParser(
                template=memory.query_prompt_template
            ).extract_variable_selectors()
            for variable_selector in query_variable_selectors:
                variable_mapping[variable_selector.variable] = variable_selector.value_selector

        if typed_node_data.context.enabled:
            variable_mapping["#context#"] = typed_node_data.context.variable_selector

        if typed_node_data.vision.enabled:
            variable_mapping["#files#"] = typed_node_data.vision.configs.variable_selector

        if typed_node_data.memory:
            variable_mapping["#sys.query#"] = ["sys", SystemVariableKey.QUERY.value]

        if typed_node_data.prompt_config:
            enable_jinja = False

            if isinstance(prompt_template, list):
                for prompt in prompt_template:
                    if prompt.edition_type == "jinja2":
                        enable_jinja = True
                        break
            else:
                if prompt_template.edition_type == "jinja2":
                    enable_jinja = True

            if enable_jinja:
                for variable_selector in typed_node_data.prompt_config.jinja2_variables or []:
                    variable_mapping[variable_selector.variable] = variable_selector.value_selector

        variable_mapping = {node_id + "." + key: value for key, value in variable_mapping.items()}

        return variable_mapping

    @classmethod
    def get_default_config(cls, filters: Optional[dict] = None) -> dict:
        return {
            "type": "llm",
            "config": {
                "prompt_templates": {
                    "chat_model": {
                        "prompts": [
                            {"role": "system", "text": "You are a helpful AI assistant.", "edition_type": "basic"}
                        ]
                    },
                    "completion_model": {
                        "conversation_histories_role": {"user_prefix": "Human", "assistant_prefix": "Assistant"},
                        "prompt": {
                            "text": "Here are the chat histories between human and assistant, inside "
                            "<histories></histories> XML tags.\n\n<histories>\n{{"
                            "#histories#}}\n</histories>\n\n\nHuman: {{#sys.query#}}\n\nAssistant:",
                            "edition_type": "basic",
                        },
                        "stop": ["Human:"],
                    },
                }
            },
        }

    @staticmethod
    def handle_list_messages(
        *,
        messages: Sequence[LLMNodeChatModelMessage],
        context: Optional[str],
        jinja2_variables: Sequence[VariableSelector],
        variable_pool: VariablePool,
        vision_detail_config: ImagePromptMessageContent.DETAIL,
    ) -> Sequence[PromptMessage]:
        prompt_messages: list[PromptMessage] = []
        for message in messages:
            if message.edition_type == "jinja2":
                result_text = _render_jinja2_message(
                    template=message.jinja2_text or "",
                    jinja2_variables=jinja2_variables,
                    variable_pool=variable_pool,
                )
                prompt_message = _combine_message_content_with_role(
                    contents=[TextPromptMessageContent(data=result_text)], role=message.role
                )
                prompt_messages.append(prompt_message)
            else:
                # Get segment group from basic message
                if context:
                    template = message.text.replace("{#context#}", context)
                else:
                    template = message.text
                segment_group = variable_pool.convert_template(template)

                # Process segments for images
                file_contents = []
                for segment in segment_group.value:
                    if isinstance(segment, ArrayFileSegment):
                        for file in segment.value:
                            if file.type in {FileType.IMAGE, FileType.VIDEO, FileType.AUDIO, FileType.DOCUMENT}:
                                file_content = file_manager.to_prompt_message_content(
                                    file, image_detail_config=vision_detail_config
                                )
                                file_contents.append(file_content)
                    elif isinstance(segment, FileSegment):
                        file = segment.value
                        if file.type in {FileType.IMAGE, FileType.VIDEO, FileType.AUDIO, FileType.DOCUMENT}:
                            file_content = file_manager.to_prompt_message_content(
                                file, image_detail_config=vision_detail_config
                            )
                            file_contents.append(file_content)

                # Create message with text from all segments
                plain_text = segment_group.text
                if plain_text:
                    prompt_message = _combine_message_content_with_role(
                        contents=[TextPromptMessageContent(data=plain_text)], role=message.role
                    )
                    prompt_messages.append(prompt_message)

                if file_contents:
                    # Create message with image contents
                    prompt_message = _combine_message_content_with_role(contents=file_contents, role=message.role)
                    prompt_messages.append(prompt_message)

        return prompt_messages

    @staticmethod
    def handle_blocking_result(
        *,
        invoke_result: LLMResult,
        saver: LLMFileSaver,
        file_outputs: list["File"],
        reasoning_format: Literal["separated", "tagged"] = "tagged",
    ) -> ModelInvokeCompletedEvent:
        buffer = io.StringIO()
        for text_part in LLMNode._save_multimodal_output_and_convert_result_to_markdown(
            contents=invoke_result.message.content,
            file_saver=saver,
            file_outputs=file_outputs,
        ):
            buffer.write(text_part)

        # Extract reasoning content from <think> tags in the main text
        full_text = buffer.getvalue()

        if reasoning_format == "tagged":
            # Keep <think> tags in text for backward compatibility
            clean_text = full_text
            reasoning_content = ""
        else:
            # Extract clean text and reasoning from <think> tags
            clean_text, reasoning_content = LLMNode._split_reasoning(full_text, reasoning_format)

        return ModelInvokeCompletedEvent(
            # Use clean_text for separated mode, full_text for tagged mode
            text=clean_text if reasoning_format == "separated" else full_text,
            usage=invoke_result.usage,
            finish_reason=None,
            # Reasoning content for workflow variables and downstream nodes
            reasoning_content=reasoning_content,
        )

    @staticmethod
    def save_multimodal_image_output(
        *,
        content: ImagePromptMessageContent,
        file_saver: LLMFileSaver,
    ) -> "File":
        """_save_multimodal_output saves multi-modal contents generated by LLM plugins.

        There are two kinds of multimodal outputs:

          - Inlined data encoded in base64, which would be saved to storage directly.
          - Remote files referenced by an url, which would be downloaded and then saved to storage.

        Currently, only image files are supported.
        """
        if content.url != "":
            saved_file = file_saver.save_remote_url(content.url, FileType.IMAGE)
        else:
            saved_file = file_saver.save_binary_string(
                data=base64.b64decode(content.base64_data),
                mime_type=content.mime_type,
                file_type=FileType.IMAGE,
            )
        return saved_file

    @staticmethod
    def fetch_structured_output_schema(
        *,
        structured_output: Mapping[str, Any],
    ) -> dict[str, Any]:
        """
        Fetch the structured output schema from the node data.

        Returns:
            dict[str, Any]: The structured output schema
        """
        if not structured_output:
            raise LLMNodeError("Please provide a valid structured output schema")
        structured_output_schema = json.dumps(structured_output.get("schema", {}), ensure_ascii=False)
        if not structured_output_schema:
            raise LLMNodeError("Please provide a valid structured output schema")

        try:
            schema = json.loads(structured_output_schema)
            if not isinstance(schema, dict):
                raise LLMNodeError("structured_output_schema must be a JSON object")
            return schema
        except json.JSONDecodeError:
            raise LLMNodeError("structured_output_schema is not valid JSON format")

    @staticmethod
    def _save_multimodal_output_and_convert_result_to_markdown(
        *,
        contents: str | list[PromptMessageContentUnionTypes] | None,
        file_saver: LLMFileSaver,
        file_outputs: list["File"],
    ) -> Generator[str, None, None]:
        """Convert intermediate prompt messages into strings and yield them to the caller.

        If the messages contain non-textual content (e.g., multimedia like images or videos),
        it will be saved separately, and the corresponding Markdown representation will
        be yielded to the caller.
        """

        # NOTE(QuantumGhost): This function should yield results to the caller immediately
        # whenever new content or partial content is available. Avoid any intermediate buffering
        # of results. Additionally, do not yield empty strings; instead, yield from an empty list
        # if necessary.
        if contents is None:
            yield from []
            return
        if isinstance(contents, str):
            yield contents
        else:
            for item in contents:
                if isinstance(item, TextPromptMessageContent):
                    yield item.data
                elif isinstance(item, ImagePromptMessageContent):
                    file = LLMNode.save_multimodal_image_output(
                        content=item,
                        file_saver=file_saver,
                    )
                    file_outputs.append(file)
                    yield LLMNode._image_file_to_markdown(file)
                else:
                    logger.warning("unknown item type encountered, type=%s", type(item))
                    yield str(item)

    @property
    def retry(self) -> bool:
        return self._node_data.retry_config.retry_enabled


def _combine_message_content_with_role(
    *, contents: Optional[str | list[PromptMessageContentUnionTypes]] = None, role: PromptMessageRole
):
    match role:
        case PromptMessageRole.USER:
            return UserPromptMessage(content=contents)
        case PromptMessageRole.ASSISTANT:
            return AssistantPromptMessage(content=contents)
        case PromptMessageRole.SYSTEM:
            return SystemPromptMessage(content=contents)
    raise NotImplementedError(f"Role {role} is not supported")


def _render_jinja2_message(
    *,
    template: str,
    jinja2_variables: Sequence[VariableSelector],
    variable_pool: VariablePool,
):
    if not template:
        return ""

    jinja2_inputs = {}
    for jinja2_variable in jinja2_variables:
        variable = variable_pool.get(jinja2_variable.value_selector)
        jinja2_inputs[jinja2_variable.variable] = variable.to_object() if variable else ""
    code_execute_resp = CodeExecutor.execute_workflow_code_template(
        language=CodeLanguage.JINJA2,
        code=template,
        inputs=jinja2_inputs,
    )
    result_text = code_execute_resp["result"]
    return result_text


def _calculate_rest_token(
    *, prompt_messages: list[PromptMessage], model_config: ModelConfigWithCredentialsEntity
) -> int:
    rest_tokens = 2000

    model_context_tokens = model_config.model_schema.model_properties.get(ModelPropertyKey.CONTEXT_SIZE)
    if model_context_tokens:
        model_instance = ModelInstance(
            provider_model_bundle=model_config.provider_model_bundle, model=model_config.model
        )

        curr_message_tokens = model_instance.get_llm_num_tokens(prompt_messages)

        max_tokens = 0
        for parameter_rule in model_config.model_schema.parameter_rules:
            if parameter_rule.name == "max_tokens" or (
                parameter_rule.use_template and parameter_rule.use_template == "max_tokens"
            ):
                max_tokens = (
                    model_config.parameters.get(parameter_rule.name)
                    or model_config.parameters.get(str(parameter_rule.use_template))
                    or 0
                )

        rest_tokens = model_context_tokens - max_tokens - curr_message_tokens
        rest_tokens = max(rest_tokens, 0)

    return rest_tokens


def _handle_memory_chat_mode(
    *,
    memory: TokenBufferMemory | None,
    memory_config: MemoryConfig | None,
    model_config: ModelConfigWithCredentialsEntity,
) -> Sequence[PromptMessage]:
    memory_messages: Sequence[PromptMessage] = []
    # Get messages from memory for chat model
    if memory and memory_config:
        rest_tokens = _calculate_rest_token(prompt_messages=[], model_config=model_config)
        memory_messages = memory.get_history_prompt_messages(
            max_token_limit=rest_tokens,
            message_limit=memory_config.window.size if memory_config.window.enabled else None,
        )
    return memory_messages


def _handle_memory_completion_mode(
    *,
    memory: TokenBufferMemory | None,
    memory_config: MemoryConfig | None,
    model_config: ModelConfigWithCredentialsEntity,
) -> str:
    memory_text = ""
    # Get history text from memory for completion model
    if memory and memory_config:
        rest_tokens = _calculate_rest_token(prompt_messages=[], model_config=model_config)
        if not memory_config.role_prefix:
            raise MemoryRolePrefixRequiredError("Memory role prefix is required for completion model.")
        memory_text = memory.get_history_prompt_text(
            max_token_limit=rest_tokens,
            message_limit=memory_config.window.size if memory_config.window.enabled else None,
            human_prefix=memory_config.role_prefix.user,
            ai_prefix=memory_config.role_prefix.assistant,
        )
    return memory_text


def _handle_completion_template(
    *,
    template: LLMNodeCompletionModelPromptTemplate,
    context: Optional[str],
    jinja2_variables: Sequence[VariableSelector],
    variable_pool: VariablePool,
) -> Sequence[PromptMessage]:
    """Handle completion template processing outside of LLMNode class.

    Args:
        template: The completion model prompt template
        context: Optional context string
        jinja2_variables: Variables for jinja2 template rendering
        variable_pool: Variable pool for template conversion

    Returns:
        Sequence of prompt messages
    """
    prompt_messages = []
    if template.edition_type == "jinja2":
        result_text = _render_jinja2_message(
            template=template.jinja2_text or "",
            jinja2_variables=jinja2_variables,
            variable_pool=variable_pool,
        )
    else:
        if context:
            template_text = template.text.replace("{#context#}", context)
        else:
            template_text = template.text
        result_text = variable_pool.convert_template(template_text).text
    prompt_message = _combine_message_content_with_role(
        contents=[TextPromptMessageContent(data=result_text)], role=PromptMessageRole.USER
    )
    prompt_messages.append(prompt_message)
    return prompt_messages<|MERGE_RESOLUTION|>--- conflicted
+++ resolved
@@ -4,11 +4,7 @@
 import logging
 import re
 from collections.abc import Generator, Mapping, Sequence
-<<<<<<< HEAD
-from typing import TYPE_CHECKING, Any, Optional
-=======
-from typing import TYPE_CHECKING, Any, Literal, Optional, Union
->>>>>>> 917d60a1
+from typing import TYPE_CHECKING, Any, Literal, Optional
 
 from core.app.entities.app_invoke_entities import ModelConfigWithCredentialsEntity
 from core.file import FileType, file_manager
@@ -257,13 +253,9 @@
                 structured_output=self._node_data.structured_output,
                 file_saver=self._llm_file_saver,
                 file_outputs=self._file_outputs,
-<<<<<<< HEAD
                 node_id=self._node_id,
                 node_type=self.node_type,
-=======
-                node_id=self.node_id,
                 reasoning_format=self._node_data.reasoning_format,
->>>>>>> 917d60a1
             )
 
             structured_output: LLMStructuredOutput | None = None
@@ -369,13 +361,9 @@
         file_saver: LLMFileSaver,
         file_outputs: list["File"],
         node_id: str,
-<<<<<<< HEAD
         node_type: NodeType,
+        reasoning_format: Literal["separated", "tagged"] = "tagged",
     ) -> Generator[NodeEventBase | LLMStructuredOutput, None, None]:
-=======
-        reasoning_format: Literal["separated", "tagged"] = "tagged",
-    ) -> Generator[NodeEvent | LLMStructuredOutput, None, None]:
->>>>>>> 917d60a1
         model_schema = model_instance.model_type_instance.get_model_schema(
             node_data_model.name, model_instance.credentials
         )
@@ -411,11 +399,8 @@
             file_saver=file_saver,
             file_outputs=file_outputs,
             node_id=node_id,
-<<<<<<< HEAD
             node_type=node_type,
-=======
             reasoning_format=reasoning_format,
->>>>>>> 917d60a1
         )
 
     @staticmethod
@@ -425,13 +410,9 @@
         file_saver: LLMFileSaver,
         file_outputs: list["File"],
         node_id: str,
-<<<<<<< HEAD
         node_type: NodeType,
+        reasoning_format: Literal["separated", "tagged"] = "tagged",
     ) -> Generator[NodeEventBase | LLMStructuredOutput, None, None]:
-=======
-        reasoning_format: Literal["separated", "tagged"] = "tagged",
-    ) -> Generator[NodeEvent | LLMStructuredOutput, None, None]:
->>>>>>> 917d60a1
         # For blocking mode
         if isinstance(invoke_result, LLMResult):
             event = LLMNode.handle_blocking_result(
