import {
  useCallback,
  useMemo,
  useRef,
} from 'react'
import { useTranslation } from 'react-i18next'
import { useStoreApi } from 'reactflow'
import type {
  CommonNodeType,
  Edge,
  Node,
  ValueSelector,
} from '../types'
import { BlockEnum } from '../types'
import {
  useStore,
  useWorkflowStore,
} from '../store'
import {
  getDataSourceCheckParams,
  getToolCheckParams,
  getValidTreeNodes,
} from '../utils'
import {
  CUSTOM_NODE,
} from '../constants'
import {
  useGetToolIcon,
  useWorkflow,
} from '../hooks'
import type { ToolNodeType } from '../nodes/tool/types'
import type { DataSourceNodeType } from '../nodes/data-source/types'
import { useNodesMetaData } from './use-nodes-meta-data'
import { useToastContext } from '@/app/components/base/toast'
import { useGetLanguage } from '@/context/i18n'
import type { AgentNodeType } from '../nodes/agent/types'
import { useStrategyProviders } from '@/service/use-strategy'
import { useDatasetsDetailStore } from '../datasets-detail-store/store'
import type { KnowledgeRetrievalNodeType } from '../nodes/knowledge-retrieval/types'
import type { DataSet } from '@/models/datasets'
import { fetchDatasets } from '@/service/datasets'
import { MAX_TREE_DEPTH } from '@/config'
import useNodesAvailableVarList from './use-nodes-available-var-list'
import { getNodeUsedVars, isConversationVar, isENV, isSystemVar } from '../nodes/_base/components/variable/utils'

export const useChecklist = (nodes: Node[], edges: Edge[]) => {
  const { t } = useTranslation()
  const language = useGetLanguage()
  const { nodesMap: nodesExtraData } = useNodesMetaData()
  const buildInTools = useStore(s => s.buildInTools)
  const customTools = useStore(s => s.customTools)
  const workflowTools = useStore(s => s.workflowTools)
  const dataSourceList = useStore(s => s.dataSourceList)
  const { data: strategyProviders } = useStrategyProviders()
  const datasetsDetail = useDatasetsDetailStore(s => s.datasetsDetail)
  const { getStartNodes } = useWorkflow()
  const getToolIcon = useGetToolIcon()

  const map = useNodesAvailableVarList(nodes)

  const getCheckData = useCallback((data: CommonNodeType<{}>) => {
    let checkData = data
    if (data.type === BlockEnum.KnowledgeRetrieval) {
      const datasetIds = (data as CommonNodeType<KnowledgeRetrievalNodeType>).dataset_ids
      const _datasets = datasetIds.reduce<DataSet[]>((acc, id) => {
        if (datasetsDetail[id])
          acc.push(datasetsDetail[id])
        return acc
      }, [])
      checkData = {
        ...data,
        _datasets,
      } as CommonNodeType<KnowledgeRetrievalNodeType>
    }
    return checkData
  }, [datasetsDetail])

  const needWarningNodes = useMemo(() => {
    const list = []
    const filteredNodes = nodes.filter(node => node.type === CUSTOM_NODE)
    const startNodes = getStartNodes(filteredNodes)
    const validNodesFlattened = startNodes.map(startNode => getValidTreeNodes(startNode, filteredNodes, edges))
    const validNodes = validNodesFlattened.reduce((acc, curr) => {
      if (curr.validNodes)
        acc.push(...curr.validNodes)
      return acc
    }, [] as Node[])

    for (let i = 0; i < filteredNodes.length; i++) {
      const node = filteredNodes[i]
      let moreDataForCheckValid
      let usedVars: ValueSelector[] = []

      if (node.data.type === BlockEnum.Tool)
        moreDataForCheckValid = getToolCheckParams(node.data as ToolNodeType, buildInTools, customTools, workflowTools, language)

<<<<<<< HEAD
      if (node.data.type === BlockEnum.DataSource)
        moreDataForCheckValid = getDataSourceCheckParams(node.data as DataSourceNodeType, dataSourceList || [], language)

      const toolIcon = getToolIcon(node.data)
      if (node.data.type === BlockEnum.Agent) {
=======
        if (provider_type === CollectionType.workflow)
          toolIcon = workflowTools.find(tool => tool.id === node.data.provider_id)?.icon
      }
      else if (node.data.type === BlockEnum.Agent) {
>>>>>>> 3643ed10
        const data = node.data as AgentNodeType
        const isReadyForCheckValid = !!strategyProviders
        const provider = strategyProviders?.find(provider => provider.declaration.identity.name === data.agent_strategy_provider_name)
        const strategy = provider?.declaration.strategies?.find(s => s.identity.name === data.agent_strategy_name)
        moreDataForCheckValid = {
          provider,
          strategy,
          language,
          isReadyForCheckValid,
        }
      }
      else {
        usedVars = getNodeUsedVars(node).filter(v => v.length > 0)
      }

      if (node.type === CUSTOM_NODE) {
        const checkData = getCheckData(node.data)
<<<<<<< HEAD
        const { errorMessage } = nodesExtraData![node.data.type].checkValid(checkData, t, moreDataForCheckValid)
=======
        let { errorMessage } = nodesExtraData[node.data.type].checkValid(checkData, t, moreDataForCheckValid)

        if (!errorMessage) {
          const availableVars = map[node.id].availableVars

          for (const variable of usedVars) {
            const isEnv = isENV(variable)
            const isConvVar = isConversationVar(variable)
            const isSysVar = isSystemVar(variable)
            if (!isEnv && !isConvVar && !isSysVar) {
              const usedNode = availableVars.find(v => v.nodeId === variable?.[0])
              if (usedNode) {
                const usedVar = usedNode.vars.find(v => v.variable === variable?.[1])
                if (!usedVar)
                  errorMessage = t('workflow.errorMsg.invalidVariable')
              }
              else {
                errorMessage = t('workflow.errorMsg.invalidVariable')
              }
            }
          }
        }

>>>>>>> 3643ed10
        if (errorMessage || !validNodes.find(n => n.id === node.id)) {
          list.push({
            id: node.id,
            type: node.data.type,
            title: node.data.title,
            toolIcon,
            unConnected: !validNodes.find(n => n.id === node.id),
            errorMessage,
          })
        }
      }
    }

    const isRequiredNodesType = Object.keys(nodesExtraData!).filter((key: any) => (nodesExtraData as any)[key].metaData.isRequired)

    isRequiredNodesType.forEach((type: string) => {
      if (!filteredNodes.find(node => node.data.type === type)) {
        list.push({
          id: `${type}-need-added`,
          type,
          title: t(`workflow.blocks.${type}`),
          errorMessage: t('workflow.common.needAdd', { node: t(`workflow.blocks.${type}`) }),
        })
      }
    })

    return list
  }, [nodes, edges, buildInTools, customTools, workflowTools, language, nodesExtraData, t, strategyProviders, getCheckData, getStartNodes, getToolIcon, dataSourceList])

  return needWarningNodes
}

export const useChecklistBeforePublish = () => {
  const { t } = useTranslation()
  const language = useGetLanguage()
  const { notify } = useToastContext()
  const store = useStoreApi()
  const { nodesMap: nodesExtraData } = useNodesMetaData()
  const { data: strategyProviders } = useStrategyProviders()
  const updateDatasetsDetail = useDatasetsDetailStore(s => s.updateDatasetsDetail)
  const updateTime = useRef(0)
  const { getStartNodes } = useWorkflow()
  const workflowStore = useWorkflowStore()

  const getCheckData = useCallback((data: CommonNodeType<{}>, datasets: DataSet[]) => {
    let checkData = data
    if (data.type === BlockEnum.KnowledgeRetrieval) {
      const datasetIds = (data as CommonNodeType<KnowledgeRetrievalNodeType>).dataset_ids
      const datasetsDetail = datasets.reduce<Record<string, DataSet>>((acc, dataset) => {
        acc[dataset.id] = dataset
        return acc
      }, {})
      const _datasets = datasetIds.reduce<DataSet[]>((acc, id) => {
        if (datasetsDetail[id])
          acc.push(datasetsDetail[id])
        return acc
      }, [])
      checkData = {
        ...data,
        _datasets,
      } as CommonNodeType<KnowledgeRetrievalNodeType>
    }
    return checkData
  }, [])

  const handleCheckBeforePublish = useCallback(async () => {
    const {
      getNodes,
      edges,
    } = store.getState()
    const {
      dataSourceList,
      buildInTools,
      customTools,
      workflowTools,
    } = workflowStore.getState()
    const nodes = getNodes()
    const filteredNodes = nodes.filter(node => node.type === CUSTOM_NODE)
    const startNodes = getStartNodes(filteredNodes)
    const validNodesFlattened = startNodes.map(startNode => getValidTreeNodes(startNode, filteredNodes, edges))
    const validNodes = validNodesFlattened.reduce((acc, curr) => {
      if (curr.validNodes)
        acc.push(...curr.validNodes)
      return acc
    }, [] as Node[])
    const maxDepthArr = validNodesFlattened.map(item => item.maxDepth)

    for (let i = 0; i < maxDepthArr.length; i++) {
      if (maxDepthArr[i] > MAX_TREE_DEPTH) {
        notify({ type: 'error', message: t('workflow.common.maxTreeDepth', { depth: MAX_TREE_DEPTH }) })
        return false
      }
    }
    // Before publish, we need to fetch datasets detail, in case of the settings of datasets have been changed
    const knowledgeRetrievalNodes = filteredNodes.filter(node => node.data.type === BlockEnum.KnowledgeRetrieval)
    const allDatasetIds = knowledgeRetrievalNodes.reduce<string[]>((acc, node) => {
      return Array.from(new Set([...acc, ...(node.data as CommonNodeType<KnowledgeRetrievalNodeType>).dataset_ids]))
    }, [])
    let datasets: DataSet[] = []
    if (allDatasetIds.length > 0) {
      updateTime.current = updateTime.current + 1
      const currUpdateTime = updateTime.current
      const { data: datasetsDetail } = await fetchDatasets({ url: '/datasets', params: { page: 1, ids: allDatasetIds } })
      if (datasetsDetail && datasetsDetail.length > 0) {
        // avoid old data to overwrite the new data
        if (currUpdateTime < updateTime.current)
          return false
        datasets = datasetsDetail
        updateDatasetsDetail(datasetsDetail)
      }
    }

    for (let i = 0; i < filteredNodes.length; i++) {
      const node = filteredNodes[i]
      let moreDataForCheckValid
      if (node.data.type === BlockEnum.Tool)
        moreDataForCheckValid = getToolCheckParams(node.data as ToolNodeType, buildInTools, customTools, workflowTools, language)

      if (node.data.type === BlockEnum.DataSource)
        moreDataForCheckValid = getDataSourceCheckParams(node.data as DataSourceNodeType, dataSourceList || [], language)

      if (node.data.type === BlockEnum.Agent) {
        const data = node.data as AgentNodeType
        const isReadyForCheckValid = !!strategyProviders
        const provider = strategyProviders?.find(provider => provider.declaration.identity.name === data.agent_strategy_provider_name)
        const strategy = provider?.declaration.strategies?.find(s => s.identity.name === data.agent_strategy_name)
        moreDataForCheckValid = {
          provider,
          strategy,
          language,
          isReadyForCheckValid,
        }
      }

      const checkData = getCheckData(node.data, datasets)
      const { errorMessage } = nodesExtraData![node.data.type as BlockEnum].checkValid(checkData, t, moreDataForCheckValid)

      if (errorMessage) {
        notify({ type: 'error', message: `[${node.data.title}] ${errorMessage}` })
        return false
      }

      if (!validNodes.find(n => n.id === node.id)) {
        notify({ type: 'error', message: `[${node.data.title}] ${t('workflow.common.needConnectTip')}` })
        return false
      }
    }

    const isRequiredNodesType = Object.keys(nodesExtraData!).filter((key: any) => (nodesExtraData as any)[key].metaData.isRequired)

    for(let i = 0; i < isRequiredNodesType.length; i++) {
      const type = isRequiredNodesType[i]
      if (!filteredNodes.find(node => node.data.type === type)) {
        notify({ type: 'error', message: t('workflow.common.needAdd', { node: t(`workflow.blocks.${type}`) }) })
        return false
      }
    }

    return true
  }, [store, notify, t, language, nodesExtraData, strategyProviders, updateDatasetsDetail, getCheckData, getStartNodes, workflowStore])

  return {
    handleCheckBeforePublish,
  }
}<|MERGE_RESOLUTION|>--- conflicted
+++ resolved
@@ -94,18 +94,11 @@
       if (node.data.type === BlockEnum.Tool)
         moreDataForCheckValid = getToolCheckParams(node.data as ToolNodeType, buildInTools, customTools, workflowTools, language)
 
-<<<<<<< HEAD
       if (node.data.type === BlockEnum.DataSource)
         moreDataForCheckValid = getDataSourceCheckParams(node.data as DataSourceNodeType, dataSourceList || [], language)
 
       const toolIcon = getToolIcon(node.data)
       if (node.data.type === BlockEnum.Agent) {
-=======
-        if (provider_type === CollectionType.workflow)
-          toolIcon = workflowTools.find(tool => tool.id === node.data.provider_id)?.icon
-      }
-      else if (node.data.type === BlockEnum.Agent) {
->>>>>>> 3643ed10
         const data = node.data as AgentNodeType
         const isReadyForCheckValid = !!strategyProviders
         const provider = strategyProviders?.find(provider => provider.declaration.identity.name === data.agent_strategy_provider_name)
@@ -123,10 +116,7 @@
 
       if (node.type === CUSTOM_NODE) {
         const checkData = getCheckData(node.data)
-<<<<<<< HEAD
-        const { errorMessage } = nodesExtraData![node.data.type].checkValid(checkData, t, moreDataForCheckValid)
-=======
-        let { errorMessage } = nodesExtraData[node.data.type].checkValid(checkData, t, moreDataForCheckValid)
+        let { errorMessage } = nodesExtraData![node.data.type].checkValid(checkData, t, moreDataForCheckValid)
 
         if (!errorMessage) {
           const availableVars = map[node.id].availableVars
@@ -148,8 +138,6 @@
             }
           }
         }
-
->>>>>>> 3643ed10
         if (errorMessage || !validNodes.find(n => n.id === node.id)) {
           list.push({
             id: node.id,
@@ -300,7 +288,7 @@
 
     const isRequiredNodesType = Object.keys(nodesExtraData!).filter((key: any) => (nodesExtraData as any)[key].metaData.isRequired)
 
-    for(let i = 0; i < isRequiredNodesType.length; i++) {
+    for (let i = 0; i < isRequiredNodesType.length; i++) {
       const type = isRequiredNodesType[i]
       if (!filteredNodes.find(node => node.data.type === type)) {
         notify({ type: 'error', message: t('workflow.common.needAdd', { node: t(`workflow.blocks.${type}`) }) })
