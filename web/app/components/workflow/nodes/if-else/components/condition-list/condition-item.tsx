--- conflicted
+++ resolved
@@ -226,10 +226,7 @@
         workflowTools,
         dataSourceList: dataSourceList ?? [],
       },
-<<<<<<< HEAD
-=======
       getMatchedSchemaType,
->>>>>>> 19d3ba42
     })
 
     const newCondition = produce(condition, (draft) => {
