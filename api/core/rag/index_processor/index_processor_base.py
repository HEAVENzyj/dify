"""Abstract interface for document loader implementations."""

from abc import ABC, abstractmethod
<<<<<<< HEAD
from collections.abc import Mapping
from typing import Any, Optional
=======
from typing import TYPE_CHECKING, Optional
>>>>>>> 86e7cb71

from configs import dify_config
from core.rag.extractor.entity.extract_setting import ExtractSetting
from core.rag.models.document import Document
from core.rag.splitter.fixed_text_splitter import (
    EnhanceRecursiveCharacterTextSplitter,
    FixedRecursiveCharacterTextSplitter,
)
from core.rag.splitter.text_splitter import TextSplitter
from models.dataset import Dataset, DatasetProcessRule
from models.dataset import Document as DatasetDocument

if TYPE_CHECKING:
    from core.model_manager import ModelInstance


class BaseIndexProcessor(ABC):
    """Interface for extract files."""

    @abstractmethod
    def extract(self, extract_setting: ExtractSetting, **kwargs) -> list[Document]:
        raise NotImplementedError

    @abstractmethod
    def transform(self, documents: list[Document], **kwargs) -> list[Document]:
        raise NotImplementedError

    @abstractmethod
    def load(self, dataset: Dataset, documents: list[Document], with_keywords: bool = True, **kwargs):
        raise NotImplementedError

    def clean(self, dataset: Dataset, node_ids: Optional[list[str]], with_keywords: bool = True, **kwargs):
        raise NotImplementedError

    @abstractmethod
    def index(self, dataset: Dataset, document: DatasetDocument, chunks: Mapping[str, Any]):
        raise NotImplementedError

    @abstractmethod
    def format_preview(self, chunks: Mapping[str, Any]) -> Mapping[str, Any]:
        raise NotImplementedError

    @abstractmethod
    def retrieve(
        self,
        retrieval_method: str,
        query: str,
        dataset: Dataset,
        top_k: int,
        score_threshold: float,
        reranking_model: dict,
    ) -> list[Document]:
        raise NotImplementedError

    def _get_splitter(
        self,
        processing_rule_mode: str,
        max_tokens: int,
        chunk_overlap: int,
        separator: str,
        embedding_model_instance: Optional["ModelInstance"],
    ) -> TextSplitter:
        """
        Get the NodeParser object according to the processing rule.
        """
        if processing_rule_mode in ["custom", "hierarchical"]:
            # The user-defined segmentation rule
            max_segmentation_tokens_length = dify_config.INDEXING_MAX_SEGMENTATION_TOKENS_LENGTH
            if max_tokens < 50 or max_tokens > max_segmentation_tokens_length:
                raise ValueError(f"Custom segment length should be between 50 and {max_segmentation_tokens_length}.")

            if separator:
                separator = separator.replace("\\n", "\n")

            character_splitter = FixedRecursiveCharacterTextSplitter.from_encoder(
                chunk_size=max_tokens,
                chunk_overlap=chunk_overlap,
                fixed_separator=separator,
                separators=["\n\n", "。", ". ", " ", ""],
                embedding_model_instance=embedding_model_instance,
            )
        else:
            # Automatic segmentation
            character_splitter = EnhanceRecursiveCharacterTextSplitter.from_encoder(
                chunk_size=DatasetProcessRule.AUTOMATIC_RULES["segmentation"]["max_tokens"],
                chunk_overlap=DatasetProcessRule.AUTOMATIC_RULES["segmentation"]["chunk_overlap"],
                separators=["\n\n", "。", ". ", " ", ""],
                embedding_model_instance=embedding_model_instance,
            )

        return character_splitter  # type: ignore<|MERGE_RESOLUTION|>--- conflicted
+++ resolved
@@ -1,12 +1,8 @@
 """Abstract interface for document loader implementations."""
 
 from abc import ABC, abstractmethod
-<<<<<<< HEAD
 from collections.abc import Mapping
-from typing import Any, Optional
-=======
-from typing import TYPE_CHECKING, Optional
->>>>>>> 86e7cb71
+from typing import Any, TYPE_CHECKING, Optional
 
 from configs import dify_config
 from core.rag.extractor.entity.extract_setting import ExtractSetting
