--- conflicted
+++ resolved
@@ -147,16 +147,6 @@
                 for key, value in graph_engine.graph_runtime_state.outputs.items():
                     if key == "answer":
                         # Concatenate answer outputs with newline
-<<<<<<< HEAD
-                        existing_answer = self.graph_runtime_state.outputs.get("answer", "")
-                        if existing_answer:
-                            self.graph_runtime_state.outputs["answer"] = f"{existing_answer}{value}"
-                        else:
-                            self.graph_runtime_state.outputs["answer"] = value
-                    else:
-                        # For other outputs, just update
-                        self.graph_runtime_state.outputs[key] = value
-=======
                         existing_answer = self.graph_runtime_state.get_output("answer", "")
                         if existing_answer:
                             self.graph_runtime_state.set_output("answer", f"{existing_answer}{value}")
@@ -165,7 +155,6 @@
                     else:
                         # For other outputs, just update
                         self.graph_runtime_state.set_output(key, value)
->>>>>>> 9c294318
 
                 # Update the total tokens from this iteration
                 cost_tokens += graph_engine.graph_runtime_state.total_tokens
